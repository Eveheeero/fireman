[alias]
<<<<<<< HEAD
b = "build --workspace --exclude firebat --exclude architecture_doc_extractor"
t = "test --workspace --exclude firebat --exclude architecture_doc_extractor"
=======
b = "build --workspace --exclude firebat"
t = "test --workspace --exclude firebat"
>>>>>>> ed89c3a6
<|MERGE_RESOLUTION|>--- conflicted
+++ resolved
@@ -1,8 +1,3 @@
 [alias]
-<<<<<<< HEAD
-b = "build --workspace --exclude firebat --exclude architecture_doc_extractor"
-t = "test --workspace --exclude firebat --exclude architecture_doc_extractor"
-=======
 b = "build --workspace --exclude firebat"
-t = "test --workspace --exclude firebat"
->>>>>>> ed89c3a6
+t = "test --workspace --exclude firebat"