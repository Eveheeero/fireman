pub mod x64;
pub use x64::{register::X64Register, statement::X64Statement};

#[derive(Debug, Clone)]
pub struct Instruction {
    /// aka. opcode
    pub statement: Result<Statement, DisassembleError>,
    /// aka. mnemnonic
    pub arguments: Vec<Argument>,
    /// original bytes
    pub bytes: Option<Vec<u8>>,
}

#[derive(Debug, Clone, Copy)]
pub enum Statement {
    X64(X64Statement),
}

#[derive(Debug, Clone, Copy)]
pub enum Argument {
    Register(Register),
    Constant(u64),
    Memory(u64),
}

#[derive(Debug, Clone, Copy)]
<<<<<<< HEAD
pub enum X64Statement {
    /// # aaa
    ///
    /// ASCII Adjust After Addition
    ///
    /// - aaa - ASCII adjust AL after addition.
    ///
    /// [Document](https://eveheeero.github.io/book/Intel%C2%AE_64_and_IA-32_Architectures_Developer's_Manual-2/?page=129)
    ///
    /// Adjusts the sum of two unpacked BCD values to create an unpacked BCD result. The AL register is the implied
    /// source and destination operand for this instruction. The AAA instruction is only useful when it follows an ADD
    /// instruction that adds (binary addition) two unpacked BCD values and stores a byte result in the AL register. The
    /// AAA instruction then adjusts the contents of the AL register to contain the correct 1-digit unpacked BCD result.
    ///
    /// If the addition produces a decimal carry, the AH register increments by 1, and the CF and AF flags are set. If there
    /// was no decimal carry, the CF and AF flags are cleared and the AH register is unchanged. In either case, bits 4
    /// through 7 of the AL register are set to 0.
    ///
    /// This instruction executes as described in compatibility mode and legacy mode. It is not valid in 64-bit mode.
    ///
    /// ## Compatibility
    ///
    /// ### aaa
    /// - 64Bit mode: Invalid
    /// - Compat/Leg mode: Valid
    ///
    /// ## Opcode
    /// - aaa - 37
    ///
    /// ## Flags
    /// The AF and CF flags are set to 1 if the adjustment results in a decimal carry; otherwise they are set to 0. The OF,
    /// SF, ZF, and PF flags are undefined.
    ///
    /// ## Exceptions
    ///
    /// ### Protection Mode Exceptions
    /// - UD: If the LOCK prefix is used.
    ///
    /// ### Real-Address Mode Exceptions
    /// - UD: If the LOCK prefix is used.
    ///
    /// ### Virtual-8086 Mode Exceptions
    /// - UD: If the LOCK prefix is used.
    ///
    /// ### Compatibility Mode Exceptions
    /// - UD: If the LOCK prefix is used.
    ///
    /// ### 64-Bit Mode Exceptions
    /// - UD: If in 64-bit mode.
    ///
    /// ## Operation
    /// ```ignore
    /// IF 64-Bit Mode
    ///     THEN
    ///         #UD;
    ///     ELSE
    ///     IF ((AL AND 0FH) > 9) or (AF = 1)
    ///         THEN
    ///             AX := AX + 106H;
    ///             AF := 1;
    ///             CF := 1;
    ///         ELSE
    ///             AF := 0;
    ///             CF := 0;
    ///     FI;
    ///     AL := AL AND 0FH;
    /// FI;
    /// ```
    Aaa,
    /// # aad
    ///
    /// ASCII Adjust AX Before Division
    ///
    /// - aad - ASCII adjust AX before division.
    /// - aad imm8 - Adjust AX before division to number base imm8.
    ///
    /// [Document](https://eveheeero.github.io/book/Intel%C2%AE_64_and_IA-32_Architectures_Developer's_Manual-2/?page=131)
    ///
    /// Adjusts two unpacked BCD digits (the least-significant digit in the AL register and the most-significant digit in the
    /// AH register) so that a division operation performed on the result will yield a correct unpacked BCD value. The AAD
    /// instruction is only useful when it precedes a DIV instruction that divides (binary division) the adjusted value in the
    /// AX register by an unpacked BCD value.
    ///
    /// The AAD instruction sets the value in the AL register to (AL + (10 * AH)), and then clears the AH register to 00H.
    /// The value in the AX register is then equal to the binary equivalent of the original unpacked two-digit (base 10)
    /// number in registers AH and AL.
    ///
    /// The generalized version of this instruction allows adjustment of two unpacked digits of any number base (see the
    /// “Operation” section below), by setting the imm8 byte to the selected number base (for example, 08H for octal, 0AH
    /// for decimal, or 0CH for base 12 numbers). The AAD mnemonic is interpreted by all assemblers to mean adjust
    /// ASCII (base 10) values. To adjust values in another number base, the instruction must be hand coded in machine
    /// code (D5 imm8).
    ///
    /// This instruction executes as described in compatibility mode and legacy mode. It is not valid in 64-bit mode.
    ///
    /// ## Compatibility
    ///
    /// ### aad
    /// - 64Bit mode: Invalid
    /// - Compat/Leg mode: Valid
    ///
    /// ### aad imm8
    /// - 64Bit mode: Invalid
    /// - Compat/Leg mode: Valid
    ///
    /// ## Opcode
    /// - aad - d5 0a
    /// - aad imm8 - d5 ib
    ///
    /// ## Flags
    /// The SF, ZF, and PF flags are set according to the resulting binary value in the AL register; the OF, AF, and CF flags
    /// are undefined.
    ///
    /// ## Exceptions
    ///
    /// ### Protection Mode Exceptions
    /// - UD: If the LOCK prefix is used.
    ///
    /// ### Real-Address Mode Exceptions
    /// - UD: If the LOCK prefix is used.
    ///
    /// ### Virtual-8086 Mode Exceptions
    /// - UD: If the LOCK prefix is used.
    ///
    /// ### Compatibility Mode Exceptions
    /// - UD: If the LOCK prefix is used.
    ///
    /// ### 64-Bit Mode Exceptions
    /// - UD: If in 64-bit mode.
    ///
    /// ## Operation
    /// ```ignore
    /// IF 64-Bit Mode
    ///     THEN
    ///         #UD;
    ///     ELSE
    ///         tempAL := AL;
    ///         tempAH := AH;
    ///         AL := (tempAL + (tempAH ∗ imm8)) AND FFH;
    ///         (* imm8 is set to 0AH for the AAD mnemonic.*)
    ///         AH := 0;
    /// FI;
    /// The immediate value (imm8) is taken from the second byte of the instruction.
    /// ```
    Aad,
    /// # aam
    ///
    /// ASCII Adjust AX After Multiply
    ///
    /// - aam - ASCII adjust AX after multiply.
    /// - aam imm8 - Adjust AX after multiply to number base imm8.
    ///
    /// [Document](https://eveheeero.github.io/book/Intel%C2%AE_64_and_IA-32_Architectures_Developer's_Manual-2/?page=133)
    ///
    /// Adjusts the result of the multiplication of two unpacked BCD values to create a pair of unpacked (base 10) BCD
    /// values. The AX register is the implied source and destination operand for this instruction. The AAM instruction is
    /// only useful when it follows an MUL instruction that multiplies (binary multiplication) two unpacked BCD values and
    /// stores a word result in the AX register. The AAM instruction then adjusts the contents of the AX register to contain
    /// the correct 2-digit unpacked (base 10) BCD result.
    ///
    /// The generalized version of this instruction allows adjustment of the contents of the AX to create two unpacked
    /// digits of any number base (see the “Operation” section below). Here, the imm8 byte is set to the selected number
    /// base (for example, 08H for octal, 0AH for decimal, or 0CH for base 12 numbers). The AAM mnemonic is interpreted
    /// by all assemblers to mean adjust to ASCII (base 10) values. To adjust to values in another number base, the
    /// instruction must be hand coded in machine code (D4 imm8).
    ///
    /// This instruction executes as described in compatibility mode and legacy mode. It is not valid in 64-bit mode.
    ///
    /// ## Compatibility
    ///
    /// ### aam
    /// - 64Bit mode: Invalid
    /// - Compat/Leg mode: Valid
    ///
    /// ### aam imm8
    /// - 64Bit mode: Invalid
    /// - Compat/Leg mode: Valid
    ///
    /// ## Opcode
    /// - aam - d4 0a
    /// - aam imm8 - d4 ib
    ///
    /// ## Flags
    /// The SF, ZF, and PF flags are set according to the resulting binary value in the AL register. The OF, AF, and CF flags
    /// are undefined.
    ///
    /// ## Exceptions
    ///
    /// ### Protection Mode Exceptions
    /// - DE: If an immediate value of 0 is used.
    /// - UD: If the LOCK prefix is used.
    ///
    /// ### Real-Address Mode Exceptions
    /// - DE: If an immediate value of 0 is used.
    /// - UD: If the LOCK prefix is used.
    ///
    /// ### Virtual-8086 Mode Exceptions
    /// - DE: If an immediate value of 0 is used.
    /// - UD: If the LOCK prefix is used.
    ///
    /// ### Compatibility Mode Exceptions
    /// - DE: If an immediate value of 0 is used.
    /// - UD: If the LOCK prefix is used.
    ///
    /// ### 64-Bit Mode Exceptions
    /// - UD: If in 64-bit mode.
    ///
    /// ## Operation
    /// ```ignore
    /// IF 64-Bit Mode
    ///     THEN
    ///         #UD;
    ///     ELSE
    ///         tempAL := AL;
    ///         AH := tempAL / imm8; (* imm8 is set to 0AH for the AAM mnemonic *)
    ///         AL := tempAL MOD imm8;
    /// FI;
    /// The immediate value (imm8) is taken from the second byte of the instruction.
    /// ```
    Aam,
    /// # aas
    ///
    /// ASCII Adjust AL After Subtraction
    ///
    /// - aas - ASCII adjust AL after subtraction.
    ///
    /// [Document](https://eveheeero.github.io/book/Intel%C2%AE_64_and_IA-32_Architectures_Developer's_Manual-2/?page=135)
    ///
    /// Adjusts the result of the subtraction of two unpacked BCD values to create a unpacked BCD result. The AL register
    /// is the implied source and destination operand for this instruction. The AAS instruction is only useful when it follows
    /// a SUB instruction that subtracts (binary subtraction) one unpacked BCD value from another and stores a byte
    /// result in the AL register. The AAA instruction then adjusts the contents of the AL register to contain the correct 1-
    /// digit unpacked BCD result.
    ///
    /// If the subtraction produced a decimal carry, the AH register decrements by 1, and the CF and AF flags are set. If no
    /// decimal carry occurred, the CF and AF flags are cleared, and the AH register is unchanged. In either case, the AL
    /// register is left with its top four bits set to 0.
    ///
    /// This instruction executes as described in compatibility mode and legacy mode. It is not valid in 64-bit mode.
    ///
    /// ## Compatibility
    ///
    /// ### aas
    /// - 64Bit mode: Invalid
    /// - Compat/Leg mode: Valid
    ///
    /// ## Opcode
    /// - aas - 3f
    ///
    /// ## Flags
    /// The AF and CF flags are set to 1 if there is a decimal borrow; otherwise, they are cleared to 0. The OF, SF, ZF, and
    /// PF flags are undefined.
    ///
    /// ## Exceptions
    ///
    /// ### Protection Mode Exceptions
    /// - UD: If the LOCK prefix is used.
    ///
    /// ### Real-Address Mode Exceptions
    /// - UD: If the LOCK prefix is used.
    ///
    /// ### Virtual-8086 Mode Exceptions
    /// - UD: If the LOCK prefix is used.
    ///
    /// ### Compatibility Mode Exceptions
    /// - UD: If the LOCK prefix is used.
    ///
    /// ### 64-Bit Mode Exceptions
    /// - UD: If in 64-bit mode.
    ///
    /// ## Operation
    /// ```ignore
    /// IF 64-bit mode
    ///     THEN
    ///         #UD;
    ///     ELSE
    ///         IF ((AL AND 0FH) > 9) or (AF = 1)
    ///             THEN
    ///                 AX := AX – 6;
    ///                 AH := AH – 1;
    ///                 AF := 1;
    ///                 CF := 1;
    ///                 AL := AL AND 0FH;
    ///             ELSE
    ///                 CF := 0;
    ///                 AF := 0;
    ///                 AL := AL AND 0FH;
    ///         FI;
    /// FI;
    /// ```
    Aas,
    /// # adc
    ///
    /// Add With Carry
    ///
    /// - adc al, imm8 - Add with carry imm8 to AL.
    /// - adc ax, imm16 - Add with carry imm16 to AX.
    /// - adc eax, imm32 - Add with carry imm32 to EAX.
    /// - adc rax, imm32 - Add with carry imm32 sign extended to 64-bits to RAX.
    /// - adc r/m8, imm8 - Add with carry imm8 to r/m8.
    /// - adc r/m8*, imm8 - Add with carry imm8 to r/m8.
    /// - adc r/m16, imm16 - Add with carry imm16 to r/m16.
    /// - adc r/m32, imm32 - Add with CF imm32 to r/m32.
    /// - adc r/m64, imm32 - Add with CF imm32 sign extended to 64-bits to r/m64.
    /// - adc r/m16, imm8 - Add with CF sign-extended imm8 to r/m16.
    /// - adc r/m32, imm8 - Add with CF sign-extended imm8 into r/m32.
    /// - adc r/m64, imm8 - Add with CF sign-extended imm8 into r/m64.
    /// - adc r/m8, r8 - Add with carry byte register to r/m8.
    /// - adc r/m8*, r8* - Add with carry byte register to r/m64.
    /// - adc r/m16, r16 - Add with carry r16 to r/m16.
    /// - adc r/m32, r32 - Add with CF r32 to r/m32.
    /// - adc r/m64, r64 - Add with CF r64 to r/m64.
    /// - adc r8, r/m8 - Add with carry r/m8 to byte register.
    /// - adc r8*, r/m8* - Add with carry r/m64 to byte register.
    /// - adc r16, r/m16 - Add with carry r/m16 to r16.
    /// - adc r32, r/m32 - Add with CF r/m32 to r32.
    /// - adc r64, r/m64 - Add with CF r/m64 to r64.
    ///
    /// [Document](https://eveheeero.github.io/book/Intel%C2%AE_64_and_IA-32_Architectures_Developer's_Manual-2/?page=137)
    ///
    /// Adds the destination operand (first operand), the source operand (second operand), and the carry (CF) flag and
    /// stores the result in the destination operand. The destination operand can be a register or a memory location; the
    /// source operand can be an immediate, a register, or a memory location. (However, two memory operands cannot be
    /// used in one instruction.) The state of the CF flag represents a carry from a previous addition. When an immediate
    /// value is used as an operand, it is sign-extended to the length of the destination operand format.
    ///
    /// The ADC instruction does not distinguish between signed or unsigned operands. Instead, the processor evaluates
    /// the result for both data types and sets the OF and CF flags to indicate a carry in the signed or unsigned result,
    /// respectively. The SF flag indicates the sign of the signed result.
    ///
    /// The ADC instruction is usually executed as part of a multibyte or multiword addition in which an ADD instruction is
    /// followed by an ADC instruction.
    ///
    /// This instruction can be used with a LOCK prefix to allow the instruction to be executed atomically.
    ///
    /// In 64-bit mode, the instruction’s default operation size is 32 bits. Using a REX prefix in the form of REX.R permits
    /// access to additional registers (R8-R15). Using a REX prefix in the form of REX.W promotes operation to 64 bits. See
    /// the summary chart at the beginning of this section for encoding data and limits.
    ///
    /// ## Compatibility
    ///
    /// ### adc al, imm8
    /// - 64Bit mode: Valid
    /// - Compat/Leg mode: Valid
    ///
    /// ### adc ax, imm16
    /// - 64Bit mode: Valid
    /// - Compat/Leg mode: Valid
    ///
    /// ### adc eax, imm32
    /// - 64Bit mode: Valid
    /// - Compat/Leg mode: Valid
    ///
    /// ### adc rax, imm32
    /// - 64Bit mode: Valid
    /// - Compat/Leg mode: N.E.
    ///
    /// ### adc r/m8, imm8
    /// - 64Bit mode: Valid
    /// - Compat/Leg mode: Valid
    ///
    /// ### adc r/m8* , imm8
    /// - 64Bit mode: Valid
    /// - Compat/Leg mode: N.E.
    ///
    /// ### adc r/m16, imm16
    /// - 64Bit mode: Valid
    /// - Compat/Leg mode: Valid
    ///
    /// ### adc r/m32, imm32
    /// - 64Bit mode: Valid
    /// - Compat/Leg mode: Valid
    ///
    /// ### adc r/m64, imm32
    /// - 64Bit mode: Valid
    /// - Compat/Leg mode: N.E.
    ///
    /// ### adc r/m16, imm8
    /// - 64Bit mode: Valid
    /// - Compat/Leg mode: Valid
    ///
    /// ### adc r/m32, imm8
    /// - 64Bit mode: Valid
    /// - Compat/Leg mode: Valid
    ///
    /// ### adc r/m64, imm8
    /// - 64Bit mode: Valid
    /// - Compat/Leg mode: N.E.
    ///
    /// ### adc r/m8, r8
    /// - 64Bit mode: Valid
    /// - Compat/Leg mode: Valid
    ///
    /// ### adc r/m8*, r8*
    /// - 64Bit mode: Valid
    /// - Compat/Leg mode: N.E.
    ///
    /// ### adc r/m16, r16
    /// - 64Bit mode: Valid
    /// - Compat/Leg mode: Valid
    ///
    /// ### adc r/m32, r32
    /// - 64Bit mode: Valid
    /// - Compat/Leg mode: Valid
    ///
    /// ### adc r/m64, r64
    /// - 64Bit mode: Valid
    /// - Compat/Leg mode: N.E.
    ///
    /// ### adc r8, r/m8
    /// - 64Bit mode: Valid
    /// - Compat/Leg mode: Valid
    ///
    /// ### adc r8*, r/m8*
    /// - 64Bit mode: Valid
    /// - Compat/Leg mode: N.E.
    ///
    /// ### adc r16, r/m16
    /// - 64Bit mode: Valid
    /// - Compat/Leg mode: Valid
    ///
    /// ### adc r32, r/m32
    /// - 64Bit mode: Valid
    /// - Compat/Leg mode: Valid
    ///
    /// ### adc r64, r/m64
    /// - 64Bit mode: Valid
    /// - Compat/Leg mode: N.E.
    ///
    /// ## Notes
    /// - In 64-bit mode, r/m8 can not be encoded to access the following byte registers if a REX prefix is used: AH, BH, CH, DH.
    ///
    /// ## Opcode
    /// - adc al, imm8 - 14 ib
    /// - adc ax, imm16 - 15 iw
    /// - adc eax, imm32 - 15 id
    /// - adc rax, imm32 - REX.W + 15 id
    /// - adc r/m8, imm8 - 80 /2 ib
    /// - adc r/m8*, imm8 - REX + 80 /2 ib
    /// - adc r/m16, imm16 - 81 /2 iw
    /// - adc r/m32, imm32 - 81 /2 id
    /// - adc r/m64, imm32 - REX.W + 81 /2 id
    /// - adc r/m16, imm8 - 83 /2 ib
    /// - adc r/m32, imm8 - 83 /2 ib
    /// - adc r/m64, imm8 - REX.W + 83 /2 ib
    /// - adc r/m8, r8 - 10 /r
    /// - adc r/m8*, r8* - REX + 10 /r
    /// - adc r/m16, r16 - 11 /r
    /// - adc r/m32, r32 - 11 /r
    /// - adc r/m64, r64 - REX.W + 11 /r
    /// - adc r8, r/m8 - 12 /r
    /// - adc r8*, r/m8* - REX + 12 /r
    /// - adc r16, r/m16 - 13 /r
    /// - adc r32, r/m32 - 13 /r
    /// - adc r64, r/m64 - REX.W + 13 /r
    ///
    /// ## Flags
    /// The OF, SF, ZF, AF, CF, and PF flags are set according to the result.
    ///
    /// ## Exceptions
    ///
    /// ### Protection Mode Exceptions
    /// - GP(0) : If the destination is located in a non-writable segment.
    /// - GP(0) : If a memory operand effective address is outside the CS, DS, ES, FS, or GS segment limit.
    /// - GP(0) : If the DS, ES, FS, or GS register is used to access memory and it contains a NULL segment selector.
    /// - SS(0) : If a memory operand effective address is outside the SS segment limit.
    /// - PF(fault-code) : If a page fault occurs.
    /// - AC(0) : If alignment checking is enabled and an unaligned memory reference is made while the current privilege level is 3.
    /// - UD : If the LOCK prefix is used but the destination is not a memory operand.
    ///
    /// ### Real-Address Mode Exceptions
    /// - GP : If a memory operand effective address is outside the CS, DS, ES, FS, or GS segment limit.
    /// - SS : If a memory operand effective address is outside the SS segment limit.
    /// - UD : If the LOCK prefix is used but the destination is not a memory operand.
    ///
    /// ### Virtual-8086 Mode Exceptions
    /// - GP(0) : If a memory operand effective address is outside the CS, DS, ES, FS, or GS segment limit.
    /// - SS(0) : If a memory operand effective address is outside the SS segment limit.
    /// - PF(fault-code) : If a page fault occurs.
    /// - AC(0) : If alignment checking is enabled and an unaligned memory reference is made.
    /// - UD : If the LOCK prefix is used but the destination is not a memory operand.
    ///
    /// ### Compatibility Mode Exceptions
    /// - GP(0) : If the destination is located in a non-writable segment.
    /// - GP(0) : If a memory operand effective address is outside the CS, DS, ES, FS, or GS segment limit.
    /// - GP(0) : If the DS, ES, FS, or GS register is used to access memory and it contains a NULL segment selector.
    /// - SS(0) : If a memory operand effective address is outside the SS segment limit.
    /// - PF(fault-code) : If a page fault occurs.
    /// - AC(0) : If alignment checking is enabled and an unaligned memory reference is made while the current privilege level is 3.
    /// - UD : If the LOCK prefix is used but the destination is not a memory operand.
    ///
    /// ### 64-Bit Mode Exceptions
    /// - SS(0) : If a memory address referencing the SS segment is in a non-canonical form.
    /// - GP(0) : If the memory address is in a non-canonical form.
    /// - PF(fault-code) : If a page fault occurs.
    /// - AC(0) : If alignment checking is enabled and an unaligned memory reference is made while the current privilege level is 3.
    /// - UD : If the LOCK prefix is used but the destination is not a memory operand.
    ///
    /// ## Intel C/C++ Compiler Intrinsic Equivalent
    /// - ADC extern unsigned char _addcarry_u8(unsigned char c_in, unsigned char src1, unsigned char src2, unsigned char *sum_out);
    /// - ADC extern unsigned char _addcarry_u16(unsigned char c_in, unsigned short src1, unsigned short src2, unsigned short *sum_out);
    /// - ADC extern unsigned char _addcarry_u32(unsigned char c_in, unsigned int src1, unsigned char int, unsigned int *sum_out);
    /// - ADC extern unsigned char _addcarry_u64(unsigned char c_in, unsigned __int64 src1, unsigned __int64 src2, unsigned __int64 *sum_out);
    ///
    /// ## Operation
    /// ```ignore
    /// DEST := DEST + SRC + CF;
    /// ```
    Adc,
    /// # adcx
    ///
    /// Unsigned Integer Addition of Two Operands With Carry Flag
    ///
    /// - adcx r32, r/m32 - Unsigned addition of r32 with CF, r/m32 to r32, writes CF.
    /// - adcx r64, r/m64 - Unsigned addition of r64 with CF, r/m64 to r64, writes CF.
    ///
    /// [Document](https://eveheeero.github.io/book/Intel%C2%AE_64_and_IA-32_Architectures_Developer's_Manual-2/?page=140)
    ///
    /// Performs an unsigned addition of the destination operand (first operand), the source operand (second operand)
    /// and the carry-flag (CF) and stores the result in the destination operand. The destination operand is a general-
    /// purpose register, whereas the source operand can be a general-purpose register or memory location. The state of
    /// CF can represent a carry from a previous addition. The instruction sets the CF flag with the carry generated by the
    /// unsigned addition of the operands.
    ///
    /// The ADCX instruction is executed in the context of multi-precision addition, where we add a series of operands with
    /// a carry-chain. At the beginning of a chain of additions, we need to make sure the CF is in a desired initial state.
    /// Often, this initial state needs to be 0, which can be achieved with an instruction to zero the CF (e.g. XOR).
    ///
    /// This instruction is supported in real mode and virtual-8086 mode. The operand size is always 32 bits if not in 64-bit
    /// mode.
    ///
    /// In 64-bit mode, the default operation size is 32 bits. Using a REX Prefix in the form of REX.R permits access to addi-
    /// tional registers (R8-15). Using REX Prefix in the form of REX.W promotes operation to 64 bits.
    ///
    /// ADCX executes normally either inside or outside a transaction region.
    ///
    /// Note: ADCX defines the OF flag differently than the ADD/ADC instructions as defined in the Intel® 64 and IA-32
    /// Architectures Software Developer’s Manual, Volume 2A.
    ///
    /// ## Compatibility
    ///
    /// ### adcx r32, r/m32
    /// - 64Bit mode support: V/V
    /// - CPUID Feature Flag: ADX
    ///
    /// ### adcx r64, r/m64
    /// - 64/32Bit mode support: V/NE
    /// - CPUID Feature Flag: ADX
    ///
    /// ## Opcode
    /// - adcx r32, r/m32 - 66 0f 38 f6 /r
    /// - adcx r64, r/m64 - 66 REX.w 0f 38 f6 /r
    ///
    /// ## Flags
    /// CF is updated based on result. OF, SF, ZF, AF, and PF flags are unmodified.
    ///
    /// ## Exceptions
    ///
    /// ### SIMD Floating-Point Exceptions
    /// - None
    ///
    /// ### Protection Mode Exceptions
    /// - UD: If the LOCK prefix is used.
    /// - UD: IF CPUID.(EAX=07H, ECX=0H):EBX.ADX[bit 19] = 0.
    /// - SS(0): For an illegal address in the SS segments.
    /// - GP(0): For an illegal memory operand effective address in the CS, DS, ES, FS, or GS segments.
    /// - GP(0): If the DS, ES, FS, or GS register is used to access memory and it contains a NULL segment selector.
    /// - PF(fault-code): For a page fault.
    /// - AC(0): If alignment checking is enabled and an unaligned memory reference is made while the current privilege level is 3.
    ///
    /// ### Real-Address Mode Exceptions
    /// - UD: If the LOCK prefix is used.
    /// - UD: IF CPUID.(EAX=07H, ECX=0H):EBX.ADX[bit 19] = 0.
    /// - SS(0): For an illegal address in the SS segments.
    /// - GP(0): If any part of the operand lies outside the effective address space from 0 to FFFFH.
    ///
    /// ### Virtual-8086 Mode Exceptions
    /// - UD: If the LOCK prefix is used.
    /// - UD: IF CPUID.(EAX=07H, ECX=0H):EBX.ADX[bit 19] = 0.
    /// - SS(0): For an illegal address in the SS segments.
    /// - GP(0): If any part of the operand lies outside the effective address space from 0 to FFFFH.
    /// - PF(fault-code): For a page fault.
    /// - AC(0): If alignment checking is enabled and an unaligned memory reference is made.
    ///
    /// ### Compatibility Mode Exceptions
    /// - UD: If the LOCK prefix is used.
    /// - UD: IF CPUID.(EAX=07H, ECX=0H):EBX.ADX[bit 19] = 0.
    /// - SS(0): For an illegal address in the SS segments.
    /// - GP(0): For an illegal memory operand effective address in the CS, DS, ES, FS, or GS segments.
    /// - GP(0): If the DS, ES, FS, or GS register is used to access memory and it contains a NULL segment selector.
    /// - PF(fault-code): For a page fault.
    /// - AC(0): If alignment checking is enabled and an unaligned memory reference is made while the current privilege level is 3.
    ///
    /// ### 64-Bit Mode Exceptions
    /// - UD: If the LOCK prefix is used.
    /// - UD: IF CPUID.(EAX=07H, ECX=0H):EBX.ADX[bit 19] = 0.
    /// - SS(0): If a memory address referencing the SS segment is in a non-canonical form.
    /// - GP(0): If a memory address is in a non-canonical form.
    /// - PF(fault-code): For a page fault.
    /// - AC(0): If alignment checking is enabled and an unaligned memory reference is made while the current privilege level is 3.
    ///
    /// ## Intel C/C++ Compiler Intrinsic Equivalent
    /// unsigned char _addcarryx_u32 (unsigned char c_in, unsigned int src1, unsigned int src2, unsigned int *sum_out);
    /// unsigned char _addcarryx_u64 (unsigned char c_in, unsigned __int64 src1, unsigned __int64 src2, unsigned __int64 *sum_out);
    ///
    /// ## Operation
    /// ```ignore
    /// IF OperandSize is 64-bit
    ///     THEN CF:DEST[63:0] := DEST[63:0] + SRC[63:0] + CF;
    ///     ELSE CF:DEST[31:0] := DEST[31:0] + SRC[31:0] + CF;
    /// FI;
    /// ```
    Adcx,
    /// # add
    ///
    /// Add
    ///
    /// - add al, imm8  - Add imm8 to AL.
    /// - add ax, imm16 - Add imm16 to AX.
    /// - add eax, imm32 - Add imm32 to EAX.
    /// - add rax, imm32 - Add imm32 sign extended to 64-bits to RAX.
    /// - add r/m8, imm8 - Add imm8 to r/m8.
    /// - add r/m8*, imm8 - Add sign-extended imm8 to r/m8.
    /// - add r/m16, imm16 - Add imm16 to r/m16.
    /// - add r/m32, imm32 - Add imm32 to r/m32.
    /// - add r/m64, imm32 - Add imm32 sign extended to 64-bits to r/m64.
    /// - add r/m16, imm8 - Add sign-extended imm8 to r/m16.
    /// - add r/m32, imm8 - Add sign-extended imm8 to r/m32.
    /// - add r/m64, imm8 - Add sign-extended imm8 to r/m64.
    /// - add r/m8, r8 - Add r8 to r/m8.
    /// - add r/m8*, r8* - Add r8 to r/m8.
    /// - add r/m16, r16 - Add r16 to r/m16.
    /// - add r/m32, r32 - Add r32 to r/m32.
    /// - add r/m64, r64 - Add r64 to r/m64.
    /// - add r8, r/m8 - Add r/m8 to r8.
    /// - add r8*, r/m8* - Add r/m8 to r8.
    /// - add r16, r/m16 - Add r/m16 to r16.
    /// - add r32, r/m32 - Add r/m32 to r32.
    /// - add r64, r/m64 - Add r/m64 to r64.
    ///
    /// [Document](https://eveheeero.github.io/book/Intel%C2%AE_64_and_IA-32_Architectures_Developer's_Manual-2/?page=142)
    ///
    /// Adds the destination operand (first operand) and the source operand (second operand) and then stores the result
    /// in the destination operand. The destination operand can be a register or a memory location; the source operand
    /// can be an immediate, a register, or a memory location. (However, two memory operands cannot be used in one
    /// instruction.) When an immediate value is used as an operand, it is sign-extended to the length of the destination
    /// operand format.
    ///
    /// The ADD instruction performs integer addition. It evaluates the result for both signed and unsigned integer oper-
    /// ands and sets the OF and CF flags to indicate a carry (overflow) in the signed or unsigned result, respectively. The
    /// SF flag indicates the sign of the signed result.
    ///
    /// This instruction can be used with a LOCK prefix to allow the instruction to be executed atomically.
    ///
    /// In 64-bit mode, the instruction’s default operation size is 32 bits. Using a REX prefix in the form of REX.R permits
    /// access to additional registers (R8-R15). Using a REX prefix in the form of REX.W promotes operation to 64 bits. See
    /// the summary chart at the beginning of this section for encoding data and limits.
    ///
    /// ## Compatibility
    ///
    /// ### add al, imm8
    /// - 64Bit mode: Valid
    /// - Compat/Leg mode: Valid
    ///
    /// ### add ax, imm16
    /// - 64Bit mode: Valid
    /// - Compat/Leg mode: Valid
    ///
    /// ### add eax, imm32
    /// - 64Bit mode: Valid
    /// - Compat/Leg mode: Valid
    ///
    /// ### add rax, imm32
    /// - 64Bit mode: Valid
    /// - Compat/Leg mode: N.E.
    ///
    /// ### add r/m8, imm8
    /// - 64Bit mode: Valid
    /// - Compat/Leg mode: Valid
    ///
    /// ### add r/m8* , imm8
    /// - 64Bit mode: Valid
    /// - Compat/Leg mode: N.E.
    ///
    /// ### add r/m16, imm16
    /// - 64Bit mode: Valid
    /// - Compat/Leg mode: Valid
    ///
    /// ### add r/m32, imm32
    /// - 64Bit mode: Valid
    /// - Compat/Leg mode: Valid
    ///
    /// ### add r/m64, imm32
    /// - 64Bit mode: Valid
    /// - Compat/Leg mode: N.E.
    ///
    /// ### add r/m16, imm8
    /// - 64Bit mode: Valid
    /// - Compat/Leg mode: Valid
    ///
    /// ### add r/m32, imm8
    /// - 64Bit mode: Valid
    /// - Compat/Leg mode: Valid
    ///
    /// ### add r/m64, imm8
    /// - 64Bit mode: Valid
    /// - Compat/Leg mode: N.E.
    ///
    /// ### add r/m8, r8
    /// - 64Bit mode: Valid
    /// - Compat/Leg mode: Valid
    ///
    /// ### add r/m8*, r8*
    /// - 64Bit mode: Valid
    /// - Compat/Leg mode: N.E.
    ///
    /// ### add r/m16, r16
    /// - 64Bit mode: Valid
    /// - Compat/Leg mode: Valid
    ///
    /// ### add r/m32, r32
    /// - 64Bit mode: Valid
    /// - Compat/Leg mode: Valid
    ///
    /// ### add r/m64, r64
    /// - 64Bit mode: Valid
    /// - Compat/Leg mode: N.E.
    ///
    /// ### add r8, r/m8
    /// - 64Bit mode: Valid
    /// - Compat/Leg mode: Valid
    ///
    /// ### add r8*, r/m8*
    /// - 64Bit mode: Valid
    /// - Compat/Leg mode: N.E.
    ///
    /// ### add r16, r/m16
    /// - 64Bit mode: Valid
    /// - Compat/Leg mode: Valid
    ///
    /// ### add r32, r/m32
    /// - 64Bit mode: Valid
    /// - Compat/Leg mode: Valid
    ///
    /// ### add r64, r/m64
    /// - 64Bit mode: Valid
    /// - Compat/Leg mode: N.E.
    ///
    /// ## Notes
    /// - In 64-bit mode, r/m8 can not be encoded to access the following byte registers if a REX prefix is used: AH, BH, CH, DH.
    ///
    /// ## Opcode
    /// - add al, imm8 - 04 ib
    /// - add ax, imm16 - 05 iw
    /// - add eax, imm32 - 05 id
    /// - add rax, imm32 - REX.W + 05 id
    /// - add r/m8, imm8 - 80 /0 ib
    /// - add r/m8*, imm8 - REX + 80 /0 ib
    /// - add r/m16, imm16 - 81 /0 iw
    /// - add r/m32, imm32 - 81 /0 id
    /// - add r/m64, imm32 - REX.W + 81 /0 id
    /// - add r/m16, imm8 - 83 /0 ib
    /// - add r/m32, imm8 - 83 /0 ib
    /// - add r/m64, imm8 - REX.W + 83 /0 ib
    /// - add r/m8, r8 - 00 /r
    /// - add r/m8*, r8* - REX + 00 /r
    /// - add r/m16, r16 - 01 /r
    /// - add r/m32, r32 - 01 /r
    /// - add r/m64, r64 - REX.W + 01 /r
    /// - add r8, r/m8 - 02 /r
    /// - add r8*, r/m8* - REX + 02 /r
    /// - add r16, r/m16 - 03 /r
    /// - add r32, r/m32 - 03 /r
    /// - add r64, r/m64 - REX.W + 03 /r
    ///
    /// ## Flags
    /// The OF, SF, ZF, AF, CF, and PF flags are set according to the result.
    ///
    /// ## Exceptions
    ///
    /// ### Protection Mode Exceptions
    /// - GP(0): If the destination is located in a non-writable segment.
    /// - GP(0): If a memory operand effective address is outside the CS, DS, ES, FS, or GS segment limit.
    /// - GP(0): If the DS, ES, FS, or GS register is used to access memory and it contains a NULL segment selector.
    /// - SS(0): If a memory operand effective address is outside the SS segment limit.
    /// - PF(fault-code): If a page fault occurs.
    /// - AC(0): If alignment checking is enabled and an unaligned memory reference is made while the current privilege level is 3.
    /// - UD: If the LOCK prefix is used but the destination is not a memory operand.
    ///
    /// ### Real-Address Mode Exceptions
    /// - GP: If a memory operand effective address is outside the CS, DS, ES, FS, or GS segment limit.
    /// - SS: If a memory operand effective address is outside the SS segment limit.
    /// - UD: If the LOCK prefix is used but the destination is not a memory operand.
    ///
    /// ### Virtual-8086 Mode Exceptions
    /// - GP(0): If a memory operand effective address is outside the CS, DS, ES, FS, or GS segment limit.
    /// - SS(0): If a memory operand effective address is outside the SS segment limit.
    /// - PF(fault-code): If a page fault occurs.
    /// - AC(0): If alignment checking is enabled and an unaligned memory reference is made.
    /// - UD: If the LOCK prefix is used but the destination is not a memory operand.
    ///
    /// ### Compatibility Mode Exceptions
    /// - GP(0): If the destination is located in a non-writable segment.
    /// - GP(0): If a memory operand effective address is outside the CS, DS, ES, FS, or GS segment limit.
    /// - GP(0): If the DS, ES, FS, or GS register is used to access memory and it contains a NULL segment selector.
    /// - SS(0): If a memory operand effective address is outside the SS segment limit.
    /// - PF(fault-code): If a page fault occurs.
    /// - AC(0): If alignment checking is enabled and an unaligned memory reference is made while the current privilege level is 3.
    /// - UD: If the LOCK prefix is used but the destination is not a memory operand.
    ///
    /// ### 64-Bit Mode Exceptions
    /// - SS(0): If a memory address referencing the SS segment is in a non-canonical form.
    /// - GP(0): If a memory address is in a non-canonical form.
    /// - PF(fault-code): If a page fault occurs.
    /// - AC(0): If alignment checking is enabled and an unaligned memory reference is made while the current privilege level is 3.
    /// - UD: If the LOCK prefix is used but the destination is not a memory operand.
    ///
    /// ## Operation
    /// ```ignore
    /// DEST := DEST + SRC;
    /// ```
    Add,
    /// # addpd
    ///
    /// Add Packed Double Precision Floating-Point Values
    ///
    /// - addpd xmm1, xmm2/m128 - Add packed double precision floating-point values from xmm2/mem to xmm1 and store result in xmm1.
    /// - vaddpd xmm1, xmm2, xmm3/m128 - Add packed double precision floating-point values from xmm3/mem to xmm2 and store result in xmm1.
    /// - vaddpd ymm1, ymm2, ymm3/m256 - Add packed double precision floating-point values from ymm3/mem to ymm2 and store result in ymm1.
    /// - vaddpd xmm1 {k1}{z}, xmm2, xmm3/m128/m64bcst - Add packed double precision floating-point values from xmm3/m128/m64bcst to xmm2 and store result in xmm1 with writemask k1.
    /// - vaddpd ymm1 {k1}{z}, ymm2, ymm3/m256/m64bcst - Add packed double precision floating-point values from ymm3/m256/m64bcst to ymm2 and store result in ymm1 with writemask k1.
    /// - vaddpd zmm1 {k1}{z}, zmm2, zmm3/m512/m64bcst{er} - Add packed double precision floating-point values from zmm3/m512/m64bcst to zmm2 and store result in zmm1 with writemask k1.
    ///
    /// [Document](https://eveheeero.github.io/book/Intel%C2%AE_64_and_IA-32_Architectures_Developer's_Manual-2/?page=144)
    ///
    /// Adds two, four or eight packed double precision floating-point values from the first source operand to the second
    /// source operand, and stores the packed double precision floating-point result in the destination operand.
    ///
    /// EVEX encoded versions: The first source operand is a ZMM/YMM/XMM register. The second source operand can be
    /// a ZMM/YMM/XMM register, a 512/256/128-bit memory location or a 512/256/128-bit vector broadcasted from a
    /// 64-bit memory location. The destination operand is a ZMM/YMM/XMM register conditionally updated with
    /// writemask k1.
    ///
    /// VEX.256 encoded version: The first source operand is a YMM register. The second source operand can be a YMM
    /// register or a 256-bit memory location. The destination operand is a YMM register. The upper bits (MAXVL-1:256) of
    /// the corresponding ZMM register destination are zeroed.
    ///
    /// VEX.128 encoded version: the first source operand is a XMM register. The second source operand is an XMM
    /// register or 128-bit memory location. The destination operand is an XMM register. The upper bits (MAXVL-1:128) of
    /// the corresponding ZMM register destination are zeroed.
    ///
    /// 128-bit Legacy SSE version: The second source can be an XMM register or an 128-bit memory location. The desti-
    /// nation is not distinct from the first source XMM register and the upper Bits (MAXVL-1:128) of the corresponding
    /// ZMM register destination are unmodified.
    ///
    /// ## Compatibility
    ///
    /// ### addpd xmm1, xmm2/m128
    /// - 64/32Bit mode support: V/V
    /// - CPUID Feature Flag: SSE2
    ///
    /// ### vaddpd xmm1, xmm2, xmm3/m128
    /// - 64/32Bit mode support: V/V
    /// - CPUID Feature Flag: AVX
    ///
    /// ### vaddpd ymm1, ymm2, ymm3/m256
    /// - 64/32Bit mode support: V/V
    /// - CPUID Feature Flag: AVX
    ///
    /// ### vaddpd xmm1 {k1}{z}, xmm2, xmm3/m128/m64bcst
    /// - 64/32Bit mode support: V/V
    /// - CPUID Feature Flag: AVX512VL + AVX512F
    ///
    /// ### vaddpd ymm1 {k1}{z}, ymm2, ymm3/m256/m64bcst
    /// - 64/32Bit mode support: V/V
    /// - CPUID Feature Flag: AVX512VL + AVX512F
    ///
    /// ### vaddpd zmm1 {k1}{z}, zmm2, zmm3/m512/m64bcst{er}
    /// - 64/32Bit mode support: V/V
    /// - CPUID Feature Flag: AVX512F
    ///
    /// ## Opcode
    /// - addpd xmm1, xmm2/m128 - 66 0f 58 /r
    /// - vddpd xmm1, xmm2, xmm3/m128 - VEX.128.66.0f.WIG 58 /r
    /// - vaddpd ymm1, ymm2, ymm3/m256 - VEX.256.66.0f.WIG 58 /r
    /// - vaddpd xmm1 {k1}{z}, xmm2, xmm3/m128/m64bcst - EVEX.128.66.0f.w1 58 /r
    /// - vaddpd ymm1 {k1}{z}, ymm2, ymm3/m256/m64bcst - EVEX.256.66.0f.w1 58 /r
    /// - vaddpd zmm1 {k1}{z}, zmm2, zmm3/m512/m64bcst{er} - EVEX.512.66.0f.w1 58 /r
    ///
    /// ## Exceptions
    ///
    /// ### SIMD Floating-Point Exceptions
    /// - Overflow, Underflow, Invalid, Precision, Denormal.
    ///
    /// ### Other Exceptions
    /// - VEX-encoded instruction, see Table 2-19, “Type 2 Class Exception Conditions.”
    /// - EVEX-encoded instruction, see Table 2-46, “Type E2 Class Exception Conditions.”
    ///
    /// ## Intel C/C++ Compiler Intrinsic Equivalent
    /// VADDPD __m512d _mm512_add_pd (__m512d a, __m512d b);
    /// VADDPD __m512d _mm512_mask_add_pd (__m512d s, __mmask8 k, __m512d a, __m512d b);
    /// VADDPD __m512d _mm512_maskz_add_pd (__mmask8 k, __m512d a, __m512d b);
    /// VADDPD __m256d _mm256_mask_add_pd (__m256d s, __mmask8 k, __m256d a, __m256d b);
    /// VADDPD __m256d _mm256_maskz_add_pd (__mmask8 k, __m256d a, __m256d b);
    /// VADDPD __m128d _mm_mask_add_pd (__m128d s, __mmask8 k, __m128d a, __m128d b);
    /// VADDPD __m128d _mm_maskz_add_pd (__mmask8 k, __m128d a, __m128d b);
    /// VADDPD __m512d _mm512_add_round_pd (__m512d a, __m512d b, int);
    /// VADDPD __m512d _mm512_mask_add_round_pd (__m512d s, __mmask8 k, __m512d a, __m512d b, int);
    /// VADDPD __m512d _mm512_maskz_add_round_pd (__mmask8 k, __m512d a, __m512d b, int);
    /// ADDPD __m256d _mm256_add_pd (__m256d a, __m256d b);
    /// ADDPD __m128d _mm_add_pd (__m128d a, __m128d b);
    ///
    /// ## Operation
    ///
    /// ### VADDPD (EVEX Encoded Versions) When SRC2 Operand is a Vector Register
    /// ```ignore
    /// (KL, VL) = (2, 128), (4, 256), (8, 512)
    /// IF (VL = 512) AND (EVEX.b = 1)
    ///     THEN
    ///         SET_ROUNDING_MODE_FOR_THIS_INSTRUCTION(EVEX.RC);
    ///     ELSE
    ///         SET_ROUNDING_MODE_FOR_THIS_INSTRUCTION(MXCSR.RC);
    /// FI;
    /// FOR j := 0 TO KL-1
    ///     i := j * 64
    ///     IF k1[j] OR *no writemask*
    ///         THEN DEST[i+63:i] := SRC1[i+63:i] + SRC2[i+63:i]
    ///         ELSE
    ///             IF *merging-masking* ; merging-masking
    ///                 THEN *DEST[i+63:i] remains unchanged*
    ///                 ELSE ; zeroing-masking
    ///                     DEST[i+63:i] := 0
    ///             FI
    ///     FI;
    /// ENDFOR
    /// DEST[MAXVL-1:VL] := 0
    /// ```
    ///
    /// ### VADDPD (EVEX Encoded Versions) When SRC2 Operand is a Memory Source
    /// ```ignore
    /// (KL, VL) = (2, 128), (4, 256), (8, 512)
    /// FOR j := 0 TO KL-1
    ///     i := j * 64
    ///     IF k1[j] OR *no writemask*
    ///         THEN
    ///             IF (EVEX.b = 1)
    ///                 THEN
    ///                     DEST[i+63:i] := SRC1[i+63:i] + SRC2[63:0]
    ///                 ELSE
    ///                     DEST[i+63:i] := SRC1[i+63:i] + SRC2[i+63:i]
    ///             FI;
    ///         ELSE
    ///             IF *merging-masking* ; merging-masking
    ///                 THEN *DEST[i+63:i] remains unchanged*
    ///                 ELSE ; zeroing-masking
    ///                     DEST[i+63:i] := 0
    ///             FI
    ///     FI;
    /// ENDFOR
    /// DEST[MAXVL-1:VL] := 0
    /// ```
    ///
    /// ### VADDPD (VEX.256 Encoded Version)
    /// ```ignore
    /// DEST[63:0] := SRC1[63:0] + SRC2[63:0]
    /// DEST[127:64] := SRC1[127:64] + SRC2[127:64]
    /// DEST[191:128] := SRC1[191:128] + SRC2[191:128]
    /// DEST[255:192] := SRC1[255:192] + SRC2[255:192]
    /// DEST[MAXVL-1:256] := 0
    /// ```
    ///
    /// ### VADDPD (VEX.128 Encoded Version)
    /// ```ignore
    /// DEST[63:0] := SRC1[63:0] + SRC2[63:0]
    /// DEST[127:64] := SRC1[127:64] + SRC2[127:64]
    /// DEST[MAXVL-1:128] := 0
    /// ```
    ///
    /// ### ADDPD (128-bit Legacy SSE Version)
    /// ```ignore
    /// DEST[63:0] := DEST[63:0] + SRC[63:0]
    /// DEST[127:64] := DEST[127:64] + SRC[127:64]
    /// DEST[MAXVL-1:128] (Unmodified)
    /// ```
    Addpd,
    /// # addps
    ///
    /// Add Packed Single Precision Floating-Point Values
    ///
    /// - addps xmm1, xmm2/m128 - Add packed single precision floating-point values from xmm2/m128 to xmm1 and store result in xmm1.
    /// - vaddps xmm1, xmm2, xmm3/m128 - Add packed single precision floating-point values from xmm3/m128 to xmm2 and store result in xmm1.
    /// - vaddps ymm1, ymm2, ymm3/m256 - Add packed single precision floating-point values from ymm3/m256 to ymm2 and store result in ymm1.
    /// - vaddps xmm1 {k1}{z}, xmm2, xmm3/m128/m32bcst - Add packed single precision floating-point values from xmm3/m128/m32bcst to xmm2 and store result in xmm1 with writemask k1.
    /// - vaddps ymm1 {k1}{z}, ymm2, ymm3/m256/m32bcst - Add packed single precision floating-point values from ymm3/m256/m32bcst to ymm2 and store result in ymm1 with writemask k1.
    /// - vaddps zmm1 {k1}{z}, zmm2, zmm3/m512/m32bcst{er} - Add packed single precision floating-point values from zmm3/m512/m32bcst to zmm2 and store result in zmm1 with writemask k1.
    ///
    /// [Document](https://eveheeero.github.io/book/Intel%C2%AE_64_and_IA-32_Architectures_Developer's_Manual-2/?page=147)
    ///
    /// Adds four, eight or sixteen packed single precision floating-point values from the first source operand with the
    /// second source operand, and stores the packed single precision floating-point result in the destination operand.
    ///
    /// EVEX encoded versions: The first source operand is a ZMM/YMM/XMM register. The second source operand can be
    /// a ZMM/YMM/XMM register, a 512/256/128-bit memory location or a 512/256/128-bit vector broadcasted from a
    /// 32-bit memory location. The destination operand is a ZMM/YMM/XMM register conditionally updated with
    /// writemask k1.
    ///
    /// VEX.256 encoded version: The first source operand is a YMM register. The second source operand can be a YMM
    /// register or a 256-bit memory location. The destination operand is a YMM register. The upper bits (MAXVL-1:256) of
    /// the corresponding ZMM register destination are zeroed.
    ///
    /// VEX.128 encoded version: the first source operand is a XMM register. The second source operand is an XMM
    /// register or 128-bit memory location. The destination operand is an XMM register. The upper bits (MAXVL-1:128) of
    /// the corresponding ZMM register destination are zeroed.
    ///
    /// 128-bit Legacy SSE version: The second source can be an XMM register or an 128-bit memory location. The desti-
    /// nation is not distinct from the first source XMM register and the upper Bits (MAXVL-1:128) of the corresponding
    /// ZMM register destination are unmodified.
    ///
    /// ## Compatibility
    ///
    /// ### addps xmm1, xmm2/m128
    /// - 64/32Bit mode support: V/V
    /// - CPUID Feature Flag: SSE
    ///
    /// ### vaddps xmm1, xmm2, xmm3/m128
    /// - 64/32Bit mode support: V/V
    /// - CPUID Feature Flag: AVX
    ///
    /// ### vaddps ymm1, ymm2, ymm3/m256
    /// - 64/32Bit mode support: V/V
    /// - CPUID Feature Flag: AVX
    ///
    /// ### vaddps xmm1 {k1}{z}, xmm2, xmm3/m128/m32bcst
    /// - 64/32Bit mode support: V/V
    /// - CPUID Feature Flag: AVX512VL + AVX512F
    ///
    /// ### vaddps ymm1 {k1}{z}, ymm2, ymm3/m256/m32bcst
    /// - 64/32Bit mode support: V/V
    /// - CPUID Feature Flag: AVX512VL + AVX512F
    ///
    /// ### vaddps zmm1 {k1}{z}, zmm2, zmm3/m512/m32bcst{er}
    /// - 64/32Bit mode support: V/V
    /// - CPUID Feature Flag: AVX512F
    ///
    /// ## Opcode
    /// - addps xmm1, xmm2/m128 - np 0f 58 /r
    /// - vaddps xmm1, xmm2, xmm3/m128 - VEX.128.0f.WIG 58 /r
    /// - vaddps ymm1, ymm2, ymm3/m256 - VEX.256.0f.WIG 58 /r
    /// - vaddps xmm1 {k1}{z}, xmm2, xmm3/m128/m32bcst - EVEX.128.0f.w0 58 /r
    /// - vaddps ymm1 {k1}{z}, ymm2, ymm3/m256/m32bcst - EVEX.256.0f.w0 58 /r
    /// - vaddps zmm1 {k1}{z}, zmm2, zmm3/m512/m32bcst{er} - EVEX.512.0f.w0 58 /r
    ///
    /// ## Exceptions
    ///
    /// ### SIMD Floating-Point Exceptions
    /// - Overflow, Underflow, Invalid, Precision, Denormal.
    ///
    /// ### Other Exceptions
    /// - VEX-encoded instruction, see Table 2-19, “Type 2 Class Exception Conditions.”
    /// - EVEX-encoded instruction, see Table 2-46, “Type E2 Class Exception Conditions.”
    ///
    /// ## Intel C/C++ Compiler Intrinsic Equivalent
    /// VADDPS __m512 _mm512_add_ps (__m512 a, __m512 b);
    /// VADDPS __m512 _mm512_mask_add_ps (__m512 s, __mmask16 k, __m512 a, __m512 b);
    /// VADDPS __m512 _mm512_maskz_add_ps (__mmask16 k, __m512 a, __m512 b);
    /// VADDPS __m256 _mm256_mask_add_ps (__m256 s, __mmask8 k, __m256 a, __m256 b);
    /// VADDPS __m256 _mm256_maskz_add_ps (__mmask8 k, __m256 a, __m256 b);
    /// VADDPS __m128 _mm_mask_add_ps (__m128d s, __mmask8 k, __m128 a, __m128 b);
    /// VADDPS __m128 _mm_maskz_add_ps (__mmask8 k, __m128 a, __m128 b);
    /// VADDPS __m512 _mm512_add_round_ps (__m512 a, __m512 b, int);
    /// VADDPS __m512 _mm512_mask_add_round_ps (__m512 s, __mmask16 k, __m512 a, __m512 b, int);
    /// VADDPS __m512 _mm512_maskz_add_round_ps (__mmask16 k, __m512 a, __m512 b, int);
    /// ADDPS __m256 _mm256_add_ps (__m256 a, __m256 b);
    /// ADDPS __m128 _mm_add_ps (__m128 a, __m128 b);
    ///
    /// ## Operation
    ///
    /// ### VADDPS (EVEX Encoded Versions) When SRC2 Operand is a Register
    /// ```ignore
    /// (KL, VL) = (4, 128), (8, 256), (16, 512)
    /// IF (VL = 512) AND (EVEX.b = 1)
    ///     THEN
    ///         SET_ROUNDING_MODE_FOR_THIS_INSTRUCTION(EVEX.RC);
    ///     ELSE
    ///         SET_ROUNDING_MODE_FOR_THIS_INSTRUCTION(MXCSR.RC);
    /// FI;
    /// FOR j := 0 TO KL-1
    ///     i := j * 32
    ///     IF k1[j] OR *no writemask*
    ///         THEN DEST[i+31:i] := SRC1[i+31:i] + SRC2[i+31:i]
    ///         ELSE
    ///             IF *merging-masking* ; merging-masking
    ///                 THEN *DEST[i+31:i] remains unchanged*
    ///                 ELSE ; zeroing-masking
    ///                     DEST[i+31:i] := 0
    ///             FI
    ///     FI;
    /// ENDFOR;
    /// DEST[MAXVL-1:VL] := 0
    /// ```
    ///
    /// ### VADDPS (EVEX Encoded Versions) When SRC2 Operand is a Memory Source
    /// ```ignore
    /// (KL, VL) = (4, 128), (8, 256), (16, 512)
    /// FOR j := 0 TO KL-1
    ///     i := j * 32
    ///     IF k1[j] OR *no writemask*
    ///     THEN
    ///         IF (EVEX.b = 1)
    ///             THEN
    ///                 DEST[i+31:i] := SRC1[i+31:i] + SRC2[31:0]
    ///             ELSE
    ///                 DEST[i+31:i] := SRC1[i+31:i] + SRC2[i+31:i]
    ///         FI;
    ///     ELSE
    ///         IF *merging-masking* ; merging-masking
    ///             THEN *DEST[i+31:i] remains unchanged*
    ///             ELSE ; zeroing-masking
    ///                 DEST[i+31:i] := 0
    ///         FI
    ///     FI;
    /// ENDFOR;
    /// DEST[MAXVL-1:VL] := 0
    /// ```
    ///
    /// ### VADDPS (VEX.256 Encoded Version)
    /// ```ignore
    /// DEST[31:0] := SRC1[31:0] + SRC2[31:0]
    /// DEST[63:32] := SRC1[63:32] + SRC2[63:32]
    /// DEST[95:64] := SRC1[95:64] + SRC2[95:64]
    /// DEST[127:96] := SRC1[127:96] + SRC2[127:96]
    /// DEST[159:128] := SRC1[159:128] + SRC2[159:128]
    /// DEST[191:160]:= SRC1[191:160] + SRC2[191:160]
    /// DEST[223:192] := SRC1[223:192] + SRC2[223:192]
    /// DEST[255:224] := SRC1[255:224] + SRC2[255:224].
    /// DEST[MAXVL-1:256] := 0
    /// ```
    ///
    /// ### VADDPS (VEX.128 Encoded Version)
    /// ```ignore
    /// DEST[31:0] := SRC1[31:0] + SRC2[31:0]
    /// DEST[63:32] := SRC1[63:32] + SRC2[63:32]
    /// DEST[95:64] := SRC1[95:64] + SRC2[95:64]
    /// DEST[127:96] := SRC1[127:96] + SRC2[127:96]
    /// DEST[MAXVL-1:128] := 0
    /// ```
    ///
    /// ### ADDPS (128-bit Legacy SSE Version)
    /// ```ignore
    /// DEST[31:0] := SRC1[31:0] + SRC2[31:0]
    /// DEST[63:32] := SRC1[63:32] + SRC2[63:32]
    /// DEST[95:64] := SRC1[95:64] + SRC2[95:64]
    /// DEST[127:96] := SRC1[127:96] + SRC2[127:96]
    /// DEST[MAXVL-1:128] (Unmodified)
    /// ```
    Addps,
    /// # addsd
    ///
    /// Add Scalar Double Precision Floating-Point Values
    ///
    /// - addsd xmm1, xmm2/m64 - Add the low double precision floating-point value from xmm2/mem to xmm1 and store the result in xmm1.
    /// - vaddsd xmm1, xmm2, xmm3/m64 - Add the low double precision floating-point value from xmm3/mem to xmm2 and store the result in xmm1.
    /// - vaddsd xmm1 {k1}{z}, xmm2, xmm3/m64{er} - Add the low double precision floating-point value from xmm3/m64 to xmm2 and store the result in xmm1 with writemask k1.
    ///
    /// [Document](https://eveheeero.github.io/book/Intel%C2%AE_64_and_IA-32_Architectures_Developer's_Manual-2/?page=150)
    ///
    /// Adds the low double precision floating-point values from the second source operand and the first source operand
    /// and stores the double precision floating-point result in the destination operand.
    ///
    /// The second source operand can be an XMM register or a 64-bit memory location. The first source and destination
    /// operands are XMM registers.
    ///
    /// 128-bit Legacy SSE version: The first source and destination operands are the same. Bits (MAXVL-1:64) of the
    /// corresponding destination register remain unchanged.
    ///
    /// EVEX and VEX.128 encoded version: The first source operand is encoded by EVEX.vvvv/VEX.vvvv. Bits (127:64) of
    /// the XMM register destination are copied from corresponding bits in the first source operand. Bits (MAXVL-1:128) of
    /// the destination register are zeroed.
    ///
    /// EVEX version: The low quadword element of the destination is updated according to the writemask.
    ///
    /// Software should ensure VADDSD is encoded with VEX.L=0. Encoding VADDSD with VEX.L=1 may encounter unpre-
    /// dictable behavior across different processor generations.
    ///
    /// ## Compatibility
    ///
    /// ### addsd xmm1, xmm2/m64
    /// - 64/32Bit mode support: V/V
    /// - CPUID Feature Flag: SSE2
    ///
    /// ### vaddsd xmm1, xmm2, xmm3/m64
    /// - 64/32Bit mode support: V/V
    /// - CPUID Feature Flag: AVX
    ///
    /// ### vaddsd xmm1 {k1}{z}, xmm2, xmm3/m64{er}
    /// - 64/32Bit mode support: V/V
    /// - CPUID Feature Flag: AVX512F
    ///
    /// ## Opcode
    /// - addss xmm1, xmm2/m32 - F2 0f 58 /r
    /// - vaddss xmm1, xmm2, xmm3/m32 - VEX.LIG.F2.0f.WIG 58 /r
    /// - vaddss xmm1 {k1}{z}, xmm2, xmm3/m32{er} - EVEX.LIG.F2.0f.W1 58 /r
    ///
    /// ## Exceptions
    ///
    /// ### SIMD Floating-Point Exceptions
    /// - Overflow, Underflow, Invalid, Precision, Denormal.
    ///
    /// ### Other Exceptions
    /// VEX-encoded instruction, see Table 2-20, “Type 3 Class Exception Conditions.”
    /// EVEX-encoded instruction, see Table 2-47, “Type E3 Class Exception Conditions.”
    ///
    /// ## Intel C/C++ Compiler Intrinsic Equivalent
    /// VADDSD __m128d _mm_mask_add_sd (__m128d s, __mmask8 k, __m128d a, __m128d b);
    /// VADDSD __m128d _mm_maskz_add_sd (__mmask8 k, __m128d a, __m128d b);
    /// VADDSD __m128d _mm_add_round_sd (__m128d a, __m128d b, int);
    /// VADDSD __m128d _mm_mask_add_round_sd (__m128d s, __mmask8 k, __m128d a, __m128d b, int);
    /// VADDSD __m128d _mm_maskz_add_round_sd (__mmask8 k, __m128d a, __m128d b, int);
    /// ADDSD __m128d _mm_add_sd (__m128d a, __m128d b);
    ///
    /// ## Operation
    ///
    /// ### VADDSD (EVEX Encoded Version)
    /// ```ignore
    /// IF (EVEX.b = 1) AND SRC2 *is a register*
    ///     THEN
    ///         SET_ROUNDING_MODE_FOR_THIS_INSTRUCTION(EVEX.RC);
    ///     ELSE
    ///         SET_ROUNDING_MODE_FOR_THIS_INSTRUCTION(MXCSR.RC);
    /// FI;
    /// IF k1[0] or *no writemask*
    ///     THEN DEST[63:0] := SRC1[63:0] + SRC2[63:0]
    ///     ELSE
    ///         IF *merging-masking* ; merging-masking
    ///             THEN *DEST[63:0] remains unchanged*
    ///             ELSE ; zeroing-masking
    ///                 THEN DEST[63:0] := 0
    ///         FI;
    /// FI;
    /// DEST[127:64] := SRC1[127:64]
    /// DEST[MAXVL-1:128] := 0
    /// ```
    ///
    /// ### VADDSD (VEX.128 Encoded Version)
    /// ```ignore
    /// DEST[63:0] := SRC1[63:0] + SRC2[63:0]
    /// DEST[127:64] := SRC1[127:64]
    /// DEST[MAXVL-1:128] := 0
    /// ```
    ///
    /// ### ADDSD (128-bit Legacy SSE Version)
    /// ```ignore
    /// DEST[63:0] := DEST[63:0] + SRC[63:0]
    /// DEST[MAXVL-1:64] (Unmodified)
    /// ```
    Addsd,
    /// # addss
    ///
    /// Add Scalar Single Precision Floating-Point Values
    ///
    /// - addss xmm1, xmm2/m32 - Add the low single precision floating-point value from xmm2/mem to xmm1 and store the result in xmm1.
    /// - vaddss xmm1, xmm2, xmm3/m32 - Add the low single precision floating-point value from xmm3/mem to xmm2 and store the result in xmm1.
    /// - vaddss xmm1 {k1}{z}, xmm2, xmm3/m32{er} - Add the low single precision floating-point value from xmm3/m32 to xmm2 and store the result in xmm1 with writemask k1.
    ///
    /// [Document](https://eveheeero.github.io/book/Intel%C2%AE_64_and_IA-32_Architectures_Developer's_Manual-2/?page=152)
    ///
    /// Adds the low single precision floating-point values from the second source operand and the first source operand,
    /// and stores the double precision floating-point result in the destination operand.
    ///
    /// The second source operand can be an XMM register or a 64-bit memory location. The first source and destination
    /// operands are XMM registers.
    ///
    /// 128-bit Legacy SSE version: The first source and destination operands are the same. Bits (MAXVL-1:32) of the
    /// corresponding the destination register remain unchanged.
    ///
    /// EVEX and VEX.128 encoded version: The first source operand is encoded by EVEX.vvvv/VEX.vvvv. Bits (127:32) of
    /// the XMM register destination are copied from corresponding bits in the first source operand. Bits (MAXVL-1:128) of
    /// the destination register are zeroed.
    ///
    /// EVEX version: The low doubleword element of the destination is updated according to the writemask.
    ///
    /// Software should ensure VADDSS is encoded with VEX.L=0. Encoding VADDSS with VEX.L=1 may encounter unpre-
    /// dictable behavior across different processor generations.
    ///
    /// ## Compatibility
    ///
    /// ### addss xmm1, xmm2/m32
    /// - 64/32Bit mode support: V/V
    /// - CPUID Feature Flag: SSE
    ///
    /// ### vaddss xmm1, xmm2, xmm3/m32
    /// - 64/32Bit mode support: V/V
    /// - CPUID Feature Flag: AVX
    ///
    /// ### vaddss xmm1 {k1}{z}, xmm2, xmm3/m32{er}
    /// - 64/32Bit mode support: V/V
    /// - CPUID Feature Flag: AVX512F
    ///
    /// ## Opcode
    /// - addss xmm1, xmm2/m32 - F3 0f 58 /r
    /// - vaddss xmm1, xmm2, xmm3/m32 - VEX.LIG.F3.0f.WIG 58 /r
    /// - vaddss xmm1 {k1}{z}, xmm2, xmm3/m32{er} - EVEX.LIG.F3.0f.W0 58 /r
    ///
    /// ## Exceptions
    ///
    /// ### SIMD Floating-Point Exceptions
    /// - Overflow, Underflow, Invalid, Precision, Denormal.
    ///
    /// ### Other Exceptions
    /// VEX-encoded instruction, see Table 2-20, “Type 3 Class Exception Conditions.”
    /// EVEX-encoded instruction, see Table 2-47, “Type E3 Class Exception Conditions.”
    ///
    /// ## Intel C/C++ Compiler Intrinsic Equivalent
    /// VADDSS __m128 _mm_mask_add_ss (__m128 s, __mmask8 k, __m128 a, __m128 b);
    /// VADDSS __m128 _mm_maskz_add_ss (__mmask8 k, __m128 a, __m128 b);
    /// VADDSS __m128 _mm_add_round_ss (__m128 a, __m128 b, int);
    /// VADDSS __m128 _mm_mask_add_round_ss (__m128 s, __mmask8 k, __m128 a, __m128 b, int);
    /// VADDSS __m128 _mm_maskz_add_round_ss (__mmask8 k, __m128 a, __m128 b, int);
    /// ADDSS __m128 _mm_add_ss (__m128 a, __m128 b);
    ///
    /// ## Operation
    ///
    /// ### VADDSS (EVEX Encoded Versions)
    /// ```ignore
    /// IF (EVEX.b = 1) AND SRC2 *is a register*
    ///     THEN
    ///         SET_ROUNDING_MODE_FOR_THIS_INSTRUCTION(EVEX.RC);
    ///     ELSE
    ///         SET_ROUNDING_MODE_FOR_THIS_INSTRUCTION(MXCSR.RC);
    /// FI;
    /// IF k1[0] or *no writemask*
    ///     THEN DEST[31:0] := SRC1[31:0] + SRC2[31:0]
    ///     ELSE
    ///         IF *merging-masking* ; merging-masking
    ///             THEN *DEST[31:0] remains unchanged*
    ///             ELSE ; zeroing-masking
    ///                 THEN DEST[31:0] := 0
    ///     FI;
    /// FI;
    /// DEST[127:32] := SRC1[127:32]
    /// DEST[MAXVL-1:128] := 0
    /// ```
    ///
    /// ### VADDSS DEST, SRC1, SRC2 (VEX.128 Encoded Version)
    /// ```ignore
    /// DEST[31:0] := SRC1[31:0] + SRC2[31:0]
    /// DEST[127:32] := SRC1[127:32]
    /// DEST[MAXVL-1:128] := 0
    /// ```
    ///
    /// ### ADDSS DEST, SRC (128-bit Legacy SSE Version)
    /// ```ignore
    /// DEST[31:0] := DEST[31:0] + SRC[31:0]
    /// DEST[MAXVL-1:32] (Unmodified)
    /// ```
    Addss,
    /// # addsubpd
    ///
    /// Packed Double Precision Floating-Point Add/Subtract
    ///
    /// - addsubpd xmm1, xmm2/m128 - Add/subtract packed double precision floating-point values from xmm2/m128 to xmm1.
    /// - vaddsubpd xmm1, xmm2, xmm3/m128 - Add/subtract packed double precision floating-point values from xmm3/m128 to xmm2 and store result in xmm1.
    /// - vaddsubpd ymm1, ymm2, ymm3/m256 - Add/subtract packed double precision floating-point values from ymm3/m256 to ymm2 and store result in ymm1.
    ///
    /// [Document](https://eveheeero.github.io/book/Intel%C2%AE_64_and_IA-32_Architectures_Developer's_Manual-2/?page=154)
    ///
    /// Adds odd-numbered double precision floating-point values of the first source operand (second operand) with the
    /// corresponding double precision floating-point values from the second source operand (third operand); stores the
    /// result in the odd-numbered values of the destination operand (first operand). Subtracts the even-numbered double
    /// precision floating-point values from the second source operand from the corresponding double precision floating
    /// values in the first source operand; stores the result into the even-numbered values of the destination operand.
    ///
    /// In 64-bit mode, using a REX prefix in the form of REX.R permits this instruction to access additional registers
    /// (XMM8-XMM15).
    ///
    /// 128-bit Legacy SSE version: The second source can be an XMM register or an 128-bit memory location. The desti-
    /// nation is not distinct from the first source XMM register and the upper bits (MAXVL-1:128) of the corresponding
    /// YMM register destination are unmodified. See Figure 3-3.
    ///
    /// VEX.128 encoded version: the first source operand is an XMM register or 128-bit memory location. The destination
    /// operand is an XMM register. The upper bits (MAXVL-1:128) of the corresponding YMM register destination are
    /// zeroed.
    ///
    /// VEX.256 encoded version: The first source operand is a YMM register. The second source operand can be a YMM
    /// register or a 256-bit memory location. The destination operand is a YMM register.
    ///
    /// ## Compatibility
    ///
    /// ### addsuppd xmm1, xmm2/m128
    /// - 64/32Bit mode support: V/V
    /// - CPUID Feature Flag: SSE3
    ///
    /// ### vaddsubpd xmm1, xmm2, xmm3/m128
    /// - 64/32Bit mode support: V/V
    /// - CPUID Feature Flag: AVX
    ///
    /// ### vaddsubpd ymm1, ymm2, ymm3/m256
    /// - 64/32Bit mode support: V/V
    /// - CPUID Feature Flag: AVX
    ///
    /// ## Opcode
    /// - addsubpd xmm1, xmm2/m128 - 66 0f d0 /r
    /// - vaddsubpd xmm1, xmm2, xmm3/m128 - VEX.128.66.0f.WIG d0 /r
    /// - vaddsubpd ymm1, ymm2, ymm3/m256 - VEX.256.66.0f.WIG d0 /r
    ///
    /// ## Exceptions
    /// - When the source operand is a memory operand, it must be aligned on a 16-byte boundary or a general-protection exception (#GP) will be generated.
    ///
    /// ### SIMD Floating-Point Exceptions
    /// - Overflow, Underflow, Invalid, Precision, Denormal.
    ///
    /// ### Other Exceptions
    /// See Table 2-19, “Type 2 Class Exception Conditions.”
    ///
    /// ## Intel C/C++ Compiler Intrinsic Equivalent
    /// ADDSUBPD __m128d _mm_addsub_pd(__m128d a, __m128d b)
    /// VADDSUBPD __m256d _mm256_addsub_pd (__m256d a, __m256d b)
    ///
    /// ## Operation
    ///
    /// ### ADDSUBPD (128-bit Legacy SSE Version)
    /// ```ignore
    /// DEST[63:0] := DEST[63:0] - SRC[63:0]
    /// DEST[127:64] := DEST[127:64] + SRC[127:64]
    /// DEST[MAXVL-1:128] (Unmodified)
    /// ```
    ///
    /// ### VADDSUBPD (VEX.128 Encoded Version)
    /// ```ignore
    /// DEST[63:0] := SRC1[63:0] - SRC2[63:0]
    /// DEST[127:64] := SRC1[127:64] + SRC2[127:64]
    /// DEST[MAXVL-1:128] := 0
    /// ```
    ///
    /// ### VADDSUBPD (VEX.256 Encoded Version)
    /// ```ignore
    /// DEST[63:0] := SRC1[63:0] - SRC2[63:0]
    /// DEST[127:64] := SRC1[127:64] + SRC2[127:64]
    /// DEST[191:128] := SRC1[191:128] - SRC2[191:128]
    /// DEST[255:192] := SRC1[255:192] + SRC2[255:192]
    /// ```
    Addsubpd,
    /// # addsubps
    ///
    /// Packed Single Precision Floating-Point Add/Subtract
    ///
    /// - addsubps xmm1, xmm2/m128 - Add/subtract single precision floating-point values from xmm2/m128 to xmm1.
    /// - vaddsubps xmm1, xmm2, xmm3/m128 - Add/subtract single precision floating-point values from xmm3/mem to xmm2 and stores result in xmm1.
    /// - vaddsubps ymm1, ymm2, ymm3/m256 - Add / subtract single precision floating-point values from ymm3/mem to ymm2 and stores result in ymm1.
    ///
    /// [Document](https://eveheeero.github.io/book/Intel%C2%AE_64_and_IA-32_Architectures_Developer's_Manual-2/?page=156)
    ///
    /// Adds odd-numbered single precision floating-point values of the first source operand (second operand) with the
    /// corresponding single precision floating-point values from the second source operand (third operand); stores the
    /// result in the odd-numbered values of the destination operand (first operand). Subtracts the even-numbered single
    /// precision floating-point values from the second source operand from the corresponding single precision floating
    /// values in the first source operand; stores the result into the even-numbered values of the destination operand.
    ///
    /// In 64-bit mode, using a REX prefix in the form of REX.R permits this instruction to access additional registers
    /// (XMM8-XMM15).
    ///
    /// 128-bit Legacy SSE version: The second source can be an XMM register or an 128-bit memory location. The desti-
    /// nation is not distinct from the first source XMM register and the upper bits (MAXVL-1:128) of the corresponding
    /// YMM register destination are unmodified. See Figure 3-4.
    ///
    /// VEX.128 encoded version: the first source operand is an XMM register or 128-bit memory location. The destination
    /// operand is an XMM register. The upper bits (MAXVL-1:128) of the corresponding YMM register destination are
    /// zeroed.
    ///
    /// VEX.256 encoded version: The first source operand is a YMM register. The second source operand can be a YMM
    /// register or a 256-bit memory location. The destination operand is a YMM register.
    ///
    /// ## Compatibility
    ///
    /// ### addsubps xmm1, xmm2/m128
    /// - 64/32Bit mode support: V/V
    /// - CPUID Feature Flag: SSE3
    ///
    /// ### vaddsubps xmm1, xmm2, xmm3/m128
    /// - 64/32Bit mode support: V/V
    /// - CPUID Feature Flag: AVX
    ///
    /// ### vaddsubps ymm1, ymm2, ymm3/m256
    /// - 64/32Bit mode support: V/V
    /// - CPUID Feature Flag: AVX
    ///
    /// ## Opcode
    /// - addsubps xmm1, xmm2/m128 - f2 0f d0 /r
    /// - vaddsubps xmm1, xmm2, xmm3/m128 - VEX.128.f2.0f.WIG d0 /r
    /// - vaddsubps ymm1, ymm2, ymm3/m256 - VEX.256.f2.0f.WIG d0 /r
    ///
    /// ## Exceptions
    /// - When the source operand is a memory operand, it must be aligned on a 16-byte boundary or a general-protection exception (#GP) will be generated.
    ///
    /// ### SIMD Floating-Point Exceptions
    /// - Overflow, Underflow, Invalid, Precision, Denormal.
    ///
    /// ### Other Exceptions
    /// See Table 2-19, “Type 2 Class Exception Conditions.”
    ///
    /// ## Intel C/C++ Compiler Intrinsic Equivalent
    /// ADDSUBPS __m128 _mm_addsub_ps(__m128 a, __m128 b)
    /// VADDSUBPS __m256 _mm256_addsub_ps (__m256 a, __m256 b)
    ///
    /// ## Operation
    ///
    /// ### ADDSUBPD (128-bit Legacy SSE Version)
    /// ```ignore
    /// DEST[31:0] := DEST[31:0] - SRC[31:0]
    /// DEST[63:32] := DEST[63:32] + SRC[63:32]
    /// DEST[95:64] := DEST[95:64] - SRC[95:64]
    /// DEST[127:96] := DEST[127:96] + SRC[127:96]
    /// DEST[MAXVL-1:128] (Unmodified)
    /// ```
    ///
    /// ### VADDSUBPS (VEX.128 Encoded Version)
    /// ```ignore
    /// DEST[31:0] := SRC1[31:0] - SRC2[31:0]
    /// DEST[63:32] := SRC1[63:32] + SRC2[63:32]
    /// DEST[95:64] := SRC1[95:64] - SRC2[95:64]
    /// DEST[127:96] := SRC1[127:96] + SRC2[127:96]
    /// DEST[MAXVL-1:128] := 0
    /// ```
    ///
    /// ### VADDSUBPS (VEX.256 Encoded Version)
    /// ```ignore
    /// DEST[31:0] := SRC1[31:0] - SRC2[31:0]
    /// DEST[63:32] := SRC1[63:32] + SRC2[63:32]
    /// DEST[95:64] := SRC1[95:64] - SRC2[95:64]
    /// DEST[127:96] := SRC1[127:96] + SRC2[127:96]
    /// DEST[159:128] := SRC1[159:128] - SRC2[159:128]
    /// DEST[191:160] := SRC1[191:160] + SRC2[191:160]
    /// DEST[223:192] := SRC1[223:192] - SRC2[223:192]
    /// DEST[255:224] := SRC1[255:224] + SRC2[255:224]
    /// ```
    Addsubps,
    /// # adox
    ///
    /// Unsigned Integer Addition of Two Operands With Overflow Flag
    ///
    /// - adox r32, r/m32 - Unsigned addition of r32 with OF, r/m32 to r32, writes OF.
    /// - adox r64, r/m64 - Unsigned addition of r64 with OF, r/m64 to r64, writes OF.
    ///
    /// [Document](https://eveheeero.github.io/book/Intel%C2%AE_64_and_IA-32_Architectures_Developer's_Manual-2/?page=159)
    ///
    /// Performs an unsigned addition of the destination operand (first operand), the source operand (second operand)
    /// and the overflow-flag (OF) and stores the result in the destination operand. The destination operand is a general-
    /// purpose register, whereas the source operand can be a general-purpose register or memory location. The state of
    /// OF represents a carry from a previous addition. The instruction sets the OF flag with the carry generated by the
    /// unsigned addition of the operands.
    ///
    /// The ADOX instruction is executed in the context of multi-precision addition, where we add a series of operands with
    /// a carry-chain. At the beginning of a chain of additions, we execute an instruction to zero the OF (e.g. XOR).
    ///
    /// This instruction is supported in real mode and virtual-8086 mode. The operand size is always 32 bits if not in 64-
    /// bit mode.
    ///
    /// In 64-bit mode, the default operation size is 32 bits. Using a REX Prefix in the form of REX.R permits access to addi-
    /// tional registers (R8-15). Using REX Prefix in the form of REX.W promotes operation to 64-bits.
    ///
    /// ADOX executes normally either inside or outside a transaction region.
    ///
    /// Note: ADOX defines the CF and OF flags differently than the ADD/ADC instructions as defined in Intel® 64 and
    /// IA-32 Architectures Software Developer’s Manual, Volume 2A.
    ///
    /// ## Compatibility
    ///
    /// ### adox r32, r/m32
    /// - 64/32Bit mode support: V/V
    /// - CPUID Feature Flag: ADX
    ///
    /// ### adox r64, r/m64
    /// - 64/32Bit mode support: V/NE
    /// - CPUID Feature Flag: ADX
    ///
    /// ## Opcode
    /// - adox r32, r/m32 - f3 0f 38 f6 /r
    /// - adox r64, r/m64 - f3 REX.W 0f 38 f6 /r
    ///
    /// ## Flags affected
    /// - OF is updated based on result. CF, SF, ZF, AF, and PF flags are unmodified.
    ///
    /// ## Exceptions
    ///
    /// ### SIMD Floating-Point Exceptions
    /// - None.
    ///
    /// ### Protected Mode Exceptions
    /// - UD: If LOCK prefix is used.
    /// - UD: If CPUID.(EAX=07H, ECX=0H):EBX.ADX[bit 19] = 0.
    /// - SS(0): For an illegal address in the SS segment.
    /// - GP(0): For an illegal memory operand effective address in the CS, DS, ES, FS, or GS segments.
    /// - GP(0): If the DS, ES, FS, or GS register is used to access memory and it contains a NULL segment selector.
    /// - PF(fault-code): For a page fault.
    /// - AC(0): If alignment checking is enabled and an unaligned memory reference is made while the current privilege level is 3.
    ///
    /// ### Real-Address Mode Exceptions
    /// - UD: If LOCK prefix is used.
    /// - UD: If CPUID.(EAX=07H, ECX=0H):EBX.ADX[bit 19] = 0.
    /// - SS(0): For an illegal address in the SS segment.
    /// - GP(0): If any part of the operand lies outside the effective address space from 0 to FFFFH.
    ///
    /// ### Virtual-8086 Mode Exceptions
    /// - UD: If LOCK prefix is used.
    /// - UD: If CPUID.(EAX=07H, ECX=0H):EBX.ADX[bit 19] = 0.
    /// - SS(0): For an illegal address in the SS segment.
    /// - GP(0): If any part of the operand lies outside the effective address space from 0 to FFFFH.
    /// - PF(fault-code): For a page fault.
    /// - AC(0): If alignment checking is enabled and an unaligned memory reference is made while the current privilege level is 3.
    ///
    /// ### Compatibility Mode Exceptions
    /// - UD: If LOCK prefix is used.
    /// - UD: If CPUID.(EAX=07H, ECX=0H):EBX.ADX[bit 19] = 0.
    /// - SS(0): For an illegal address in the SS segment.
    /// - GP(0): For an illegal memory operand effective address in the CS, DS, ES, FS, or GS segments.
    /// - GP(0): If the DS, ES, FS, or GS register is used to access memory and it contains a NULL segment selector.
    /// - PF(fault-code): For a page fault.
    /// - AC(0): If alignment checking is enabled and an unaligned memory reference is made while the current privilege level is 3.
    ///
    /// ### 64-Bit Mode Exceptions
    /// - UD: If LOCK prefix is used.
    /// - UD: If CPUID.(EAX=07H, ECX=0H):EBX.ADX[bit 19] = 0.
    /// - SS(0): If a memory address referencing the SS segment is in a non-canonical form.
    /// - GP(0): If the memory address is in a non-canonical form.
    /// - PF(fault-code): For a page fault.
    /// - AC(0): If alignment checking is enabled and an unaligned memory reference is made while the current privilege level is 3.
    ///
    /// ## Intel C/C++ Compiler Intrinsic Equivalent
    /// unsigned char _addcarryx_u32 (unsigned char c_in, unsigned int src1, unsigned int src2, unsigned int *sum_out);
    /// unsigned char _addcarryx_u64 (unsigned char c_in, unsigned __int64 src1, unsigned __int64 src2, unsigned __int64 *sum_out);
    ///
    /// ## Operation
    /// ```ignore
    /// IF OperandSize is 64-bit
    ///     THEN OF:DEST[63:0] := DEST[63:0] + SRC[63:0] + OF;
    ///     ELSE OF:DEST[31:0] := DEST[31:0] + SRC[31:0] + OF;
    /// FI;
    /// ```
    Adox,
    /// # aesdec
    ///
    /// Perform One Round of an AES Decryption Flow
    ///
    /// - aesdec xmm1, xmm2/m128 - Perform one round of an AES decryption flow, using the Equivalent Inverse Cipher, using one 128-bit data (state) from xmm1 with one 128-bit round key from xmm2/m128.
    /// - vaesdec xmm1, xmm2, xmm3/m128 - Perform one round of an AES decryption flow, using the Equivalent Inverse Cipher, using one 128-bit data (state) from xmm2 with one 128-bit round key from xmm3/m128; store the result in xmm1.
    /// - vaesdec ymm1, ymm2, ymm3/m256 - Perform one round of an AES decryption flow, using the Equivalent Inverse Cipher, using two 128-bit data (state) from ymm2 with two 128-bit round keys from ymm3/m256; store the result in ymm1.
    /// - vaesdec xmm1, xmm2, xmm3/m128 - Perform one round of an AES decryption flow, using the Equivalent Inverse Cipher, using one 128-bit data (state) from xmm2 with one 128-bit round key from xmm3/m128; store the result in xmm1.
    /// - vaesdec ymm1, ymm2, ymm3/m256 - Perform one round of an AES decryption flow, using the Equivalent Inverse Cipher, using two 128-bit data (state) from ymm2 with two 128-bit round keys from ymm3/m256; store the result in ymm1.
    /// - vaesdec zmm1, zmm2, zmm3/m512 - Perform one round of an AES decryption flow, using the Equivalent Inverse Cipher, using four 128-bit data (state) from zmm2 with four 128-bit round keys from zmm3/m512; store the result in zmm1.
    ///
    /// [Document](https://eveheeero.github.io/book/Intel%C2%AE_64_and_IA-32_Architectures_Developer's_Manual-2/?page=161)
    ///
    /// This instruction performs a single round of the AES decryption flow using the Equivalent Inverse Cipher, using
    /// one/two/four (depending on vector length) 128-bit data (state) from the first source operand with one/two/four
    /// (depending on vector length) round key(s) from the second source operand, and stores the result in the destina-
    /// tion operand.
    ///
    /// Use the AESDEC instruction for all but the last decryption round. For the last decryption round, use the AESDE-
    /// CLAST instruction.
    ///
    /// VEX and EVEX encoded versions of the instruction allow 3-operand (non-destructive) operation. The legacy
    /// encoded versions of the instruction require that the first source operand and the destination operand are the same
    /// and must be an XMM register.
    ///
    /// The EVEX encoded form of this instruction does not support memory fault suppression.
    ///
    /// ## Compatibility
    ///
    /// ### aesdec xmm1, xmm2/m128
    /// - 64/32Bit mode support: V/V
    /// - CPUID Feature Flag: AES
    ///
    /// ### vaesdec xmm1, xmm2, xmm3/m128
    /// - 64/32Bit mode support: V/V
    /// - CPUID Feature Flag: AES + AVX
    ///
    /// ### vaesdec ymm1, ymm2, ymm3/m256
    /// - 64/32Bit mode support: V/V
    /// - CPUID Feature Flag: VAES
    ///
    /// ### vaesdec xmm1, xmm2, xmm3/m128
    /// - 64/32Bit mode support: V/V
    /// - CPUID Feature Flag: VAES + AVX512VL
    ///
    /// ### vaesdec ymm1, ymm2, ymm3/m256
    /// - 64/32Bit mode support: V/V
    /// - CPUID Feature Flag: VAES + AVX512VL
    ///
    /// ### vaesdec zmm1, zmm2, zmm3/m512
    /// - 64/32Bit mode support: V/V
    /// - CPUID Feature Flag: VAES + AVX512F
    ///
    /// ## Opcode
    /// - aesdec xmm1, xmm2/m128 - 66 0f 38 de /r
    /// - vaesdec xmm1, xmm2, xmm3/m128 - VEX.128.66.0f38.WIG de /r
    /// - vaesdec ymm1, ymm2, ymm3/m256 - VEX.256.66.0f38.WIG de /r
    /// - vaesdec xmm1, xmm2, xmm3/m128 - EVEX.128.66.0f38.WIG de /r
    /// - vaesdec ymm1, ymm2, ymm3/m256 - EVEX.256.66.0f38.WIG de /r
    /// - vaesdec zmm1, zmm2, zmm3/m512 - EVEX.512.66.0f38.WIG de /r
    ///
    /// ## Exceptions
    ///
    /// ### SIMD Floating-Point Exceptions
    /// - None.
    ///
    /// ### Other Exceptions
    /// See Table 2-21, “Type 4 Class Exception Conditions.”
    /// EVEX-encoded: See Table 2-50, “Type E4NF Class Exception Conditions.”
    ///
    /// ## Intel C/C++ Compiler Intrinsic Equivalent
    /// (V)AESDEC __m128i _mm_aesdec (__m128i, __m128i)
    /// VAESDEC __m256i _mm256_aesdec_epi128(__m256i, __m256i);
    /// VAESDEC __m512i _mm512_aesdec_epi128(__m512i, __m512i);
    ///
    /// ## Operation
    ///
    /// ### AESDEC
    /// ```ignore
    /// STATE := SRC1;
    /// RoundKey := SRC2;
    /// STATE := InvShiftRows( STATE );
    /// STATE := InvSubBytes( STATE );
    /// STATE := InvMixColumns( STATE );
    /// DEST[127:0] := STATE XOR RoundKey;
    /// DEST[MAXVL-1:128] (Unmodified)
    /// ```
    ///
    /// ### VAESDEC (128b and 256b VEX Encoded Versions)
    /// ```ignore
    /// (KL,VL) = (1,128), (2,256)
    /// FOR i = 0 to KL-1:
    ///     STATE := SRC1.xmm[i]
    ///     RoundKey := SRC2.xmm[i]
    ///     STATE := InvShiftRows( STATE )
    ///     STATE := InvSubBytes( STATE )
    ///     STATE := InvMixColumns( STATE )
    ///     DEST.xmm[i] := STATE XOR RoundKey
    /// DEST[MAXVL-1:VL] := 0
    /// ```
    ///
    /// ### VAESDEC (EVEX Encoded Version)
    /// ```ignore
    /// (KL,VL) = (1,128), (2,256), (4,512)
    /// FOR i = 0 to KL-1:
    ///     STATE := SRC1.xmm[i]
    ///     RoundKey := SRC2.xmm[i]
    ///     STATE := InvShiftRows( STATE )
    ///     STATE := InvSubBytes( STATE )
    ///     STATE := InvMixColumns( STATE )
    ///     DEST.xmm[i] := STATE XOR RoundKey
    /// DEST[MAXVL-1:VL] :=0
    /// ```
    Aesdec,
    /// # aesdec128kl
    ///
    /// Perform Ten Rounds of AES Decryption Flow With Key Locker Using 128-Bit Key
    ///
    /// - aesdec128kl xmm,m384 - Decrypt xmm using 128-bit AES key indicated by handle at m384 and store result in xmm.
    ///
    /// [Document](https://eveheeero.github.io/book/Intel%C2%AE_64_and_IA-32_Architectures_Developer's_Manual-2/?page=163)
    ///
    /// The AESDEC128KL instruction performs 10 rounds of AES to decrypt the first operand using the 128-bit key indi-
    /// cated by the handle from the second operand. It stores the result in the first operand if the operation succeeds
    /// (e.g., does not run into a handle violation failure).
    ///
    /// ## Compatibility
    ///
    /// ### aesdec128kl xmm,m384
    /// - 64/32Bit mode support: V/V
    /// - CPUID Feature Flag: AESKLE
    ///
    /// ## Opcode
    /// - aesdec xmm, m384 - f3 of 38 dd !(11):rrr:bbb
    ///
    /// ## Flags Affected
    /// - ZF is set to 0 if the operation succeeded and set to 1 if the operation failed due to a handle violation. The other
    /// arithmetic flags (OF, SF, AF, PF, CF) are cleared to 0.
    ///
    /// ## Exceptions (All Operating Modes)
    /// - UD: If LOCK prefix is used.
    /// - UD: If CPUID.07H:ECX.KL [bit 23] = 0.
    /// - UD: If CR4.KL = 0.
    /// - UD: If CPUID.19H:EBX.AESKLE [bit 0] = 0.
    /// - UD: If CR9.EM = 1.
    /// - UD: If CR4.OSFXSR = 0.
    /// - NM: If CR0.TS = 1.
    /// - PF(0): If a page fault occurs.
    /// - GP(0): If a memory operand effective address is outside the CS, DS, ES, FS, or GS segment limit.
    /// - GP(0): If the DS, ES, FS, or GS register is used to access memory and it contains a NULL segment selector.
    /// - GP(0): If the memory address is in a non-canonical form.
    /// - SS(0): If a memory operand effective address is outside the SS segment limit.
    /// - SS(0): If a memory address referencing the SS segment is in a non-canonical form.
    ///
    /// ## Intel C/C++ Compiler Intrinsic Equivalent
    /// AESDEC128KL unsigned char _mm_aesdec128kl_u8(__m128i* odata, __m128i idata, const void* h);
    ///
    /// ## Operation
    ///
    /// ### AESDEC128KL
    /// ```ignore
    /// Handle := UnalignedLoad of 384 bit (SRC); // Load is not guaranteed to be atomic.
    /// Illegal Handle = (HandleReservedBitSet (Handle) || (Handle[0] AND (CPL > 0)) || Handle [2] || HandleKeyType (Handle) != HANDLE_KEY_TYPE_AES128);
    /// IF (Illegal Handle) {
    ///     THEN RFLAGS.ZF := 1;
    ///     ELSE
    ///         (UnwrappedKey, Authentic) := UnwrapKeyAndAuthenticate384 (Handle[383:0], IWKey);
    ///         IF (Authentic == 0)
    ///             THEN RFLAGS.ZF := 1;
    ///             ELSE
    ///                 DEST := AES128Decrypt (DEST, UnwrappedKey) ;
    ///                 RFLAGS.ZF := 0;
    ///         FI;
    /// FI;
    /// RFLAGS.OF, SF, AF, PF, CF := 0;
    /// ```
    Aesdec128kl,
}
=======
pub enum Register {
    X64(X64Register),
}

impl Instruction {
    /// From disassembled instruction, parse bytes (if bytes not exists)
    ///
    /// ### Returns
    /// - `Result<Vec<u8>>`: bytes, err if unknown statement
    pub fn get_bytes(&self) -> Result<Vec<u8>, DisassembleError> {
        unimplemented!()
    }
}

#[derive(Debug, Clone, Copy)]
pub enum DisassembleError {
    UnknownStatement,
}

unsafe impl Send for Instruction {}
unsafe impl Sync for Instruction {}
>>>>>>> 219b5381
<|MERGE_RESOLUTION|>--- conflicted
+++ resolved
@@ -24,1825 +24,6 @@
 }
 
 #[derive(Debug, Clone, Copy)]
-<<<<<<< HEAD
-pub enum X64Statement {
-    /// # aaa
-    ///
-    /// ASCII Adjust After Addition
-    ///
-    /// - aaa - ASCII adjust AL after addition.
-    ///
-    /// [Document](https://eveheeero.github.io/book/Intel%C2%AE_64_and_IA-32_Architectures_Developer's_Manual-2/?page=129)
-    ///
-    /// Adjusts the sum of two unpacked BCD values to create an unpacked BCD result. The AL register is the implied
-    /// source and destination operand for this instruction. The AAA instruction is only useful when it follows an ADD
-    /// instruction that adds (binary addition) two unpacked BCD values and stores a byte result in the AL register. The
-    /// AAA instruction then adjusts the contents of the AL register to contain the correct 1-digit unpacked BCD result.
-    ///
-    /// If the addition produces a decimal carry, the AH register increments by 1, and the CF and AF flags are set. If there
-    /// was no decimal carry, the CF and AF flags are cleared and the AH register is unchanged. In either case, bits 4
-    /// through 7 of the AL register are set to 0.
-    ///
-    /// This instruction executes as described in compatibility mode and legacy mode. It is not valid in 64-bit mode.
-    ///
-    /// ## Compatibility
-    ///
-    /// ### aaa
-    /// - 64Bit mode: Invalid
-    /// - Compat/Leg mode: Valid
-    ///
-    /// ## Opcode
-    /// - aaa - 37
-    ///
-    /// ## Flags
-    /// The AF and CF flags are set to 1 if the adjustment results in a decimal carry; otherwise they are set to 0. The OF,
-    /// SF, ZF, and PF flags are undefined.
-    ///
-    /// ## Exceptions
-    ///
-    /// ### Protection Mode Exceptions
-    /// - UD: If the LOCK prefix is used.
-    ///
-    /// ### Real-Address Mode Exceptions
-    /// - UD: If the LOCK prefix is used.
-    ///
-    /// ### Virtual-8086 Mode Exceptions
-    /// - UD: If the LOCK prefix is used.
-    ///
-    /// ### Compatibility Mode Exceptions
-    /// - UD: If the LOCK prefix is used.
-    ///
-    /// ### 64-Bit Mode Exceptions
-    /// - UD: If in 64-bit mode.
-    ///
-    /// ## Operation
-    /// ```ignore
-    /// IF 64-Bit Mode
-    ///     THEN
-    ///         #UD;
-    ///     ELSE
-    ///     IF ((AL AND 0FH) > 9) or (AF = 1)
-    ///         THEN
-    ///             AX := AX + 106H;
-    ///             AF := 1;
-    ///             CF := 1;
-    ///         ELSE
-    ///             AF := 0;
-    ///             CF := 0;
-    ///     FI;
-    ///     AL := AL AND 0FH;
-    /// FI;
-    /// ```
-    Aaa,
-    /// # aad
-    ///
-    /// ASCII Adjust AX Before Division
-    ///
-    /// - aad - ASCII adjust AX before division.
-    /// - aad imm8 - Adjust AX before division to number base imm8.
-    ///
-    /// [Document](https://eveheeero.github.io/book/Intel%C2%AE_64_and_IA-32_Architectures_Developer's_Manual-2/?page=131)
-    ///
-    /// Adjusts two unpacked BCD digits (the least-significant digit in the AL register and the most-significant digit in the
-    /// AH register) so that a division operation performed on the result will yield a correct unpacked BCD value. The AAD
-    /// instruction is only useful when it precedes a DIV instruction that divides (binary division) the adjusted value in the
-    /// AX register by an unpacked BCD value.
-    ///
-    /// The AAD instruction sets the value in the AL register to (AL + (10 * AH)), and then clears the AH register to 00H.
-    /// The value in the AX register is then equal to the binary equivalent of the original unpacked two-digit (base 10)
-    /// number in registers AH and AL.
-    ///
-    /// The generalized version of this instruction allows adjustment of two unpacked digits of any number base (see the
-    /// “Operation” section below), by setting the imm8 byte to the selected number base (for example, 08H for octal, 0AH
-    /// for decimal, or 0CH for base 12 numbers). The AAD mnemonic is interpreted by all assemblers to mean adjust
-    /// ASCII (base 10) values. To adjust values in another number base, the instruction must be hand coded in machine
-    /// code (D5 imm8).
-    ///
-    /// This instruction executes as described in compatibility mode and legacy mode. It is not valid in 64-bit mode.
-    ///
-    /// ## Compatibility
-    ///
-    /// ### aad
-    /// - 64Bit mode: Invalid
-    /// - Compat/Leg mode: Valid
-    ///
-    /// ### aad imm8
-    /// - 64Bit mode: Invalid
-    /// - Compat/Leg mode: Valid
-    ///
-    /// ## Opcode
-    /// - aad - d5 0a
-    /// - aad imm8 - d5 ib
-    ///
-    /// ## Flags
-    /// The SF, ZF, and PF flags are set according to the resulting binary value in the AL register; the OF, AF, and CF flags
-    /// are undefined.
-    ///
-    /// ## Exceptions
-    ///
-    /// ### Protection Mode Exceptions
-    /// - UD: If the LOCK prefix is used.
-    ///
-    /// ### Real-Address Mode Exceptions
-    /// - UD: If the LOCK prefix is used.
-    ///
-    /// ### Virtual-8086 Mode Exceptions
-    /// - UD: If the LOCK prefix is used.
-    ///
-    /// ### Compatibility Mode Exceptions
-    /// - UD: If the LOCK prefix is used.
-    ///
-    /// ### 64-Bit Mode Exceptions
-    /// - UD: If in 64-bit mode.
-    ///
-    /// ## Operation
-    /// ```ignore
-    /// IF 64-Bit Mode
-    ///     THEN
-    ///         #UD;
-    ///     ELSE
-    ///         tempAL := AL;
-    ///         tempAH := AH;
-    ///         AL := (tempAL + (tempAH ∗ imm8)) AND FFH;
-    ///         (* imm8 is set to 0AH for the AAD mnemonic.*)
-    ///         AH := 0;
-    /// FI;
-    /// The immediate value (imm8) is taken from the second byte of the instruction.
-    /// ```
-    Aad,
-    /// # aam
-    ///
-    /// ASCII Adjust AX After Multiply
-    ///
-    /// - aam - ASCII adjust AX after multiply.
-    /// - aam imm8 - Adjust AX after multiply to number base imm8.
-    ///
-    /// [Document](https://eveheeero.github.io/book/Intel%C2%AE_64_and_IA-32_Architectures_Developer's_Manual-2/?page=133)
-    ///
-    /// Adjusts the result of the multiplication of two unpacked BCD values to create a pair of unpacked (base 10) BCD
-    /// values. The AX register is the implied source and destination operand for this instruction. The AAM instruction is
-    /// only useful when it follows an MUL instruction that multiplies (binary multiplication) two unpacked BCD values and
-    /// stores a word result in the AX register. The AAM instruction then adjusts the contents of the AX register to contain
-    /// the correct 2-digit unpacked (base 10) BCD result.
-    ///
-    /// The generalized version of this instruction allows adjustment of the contents of the AX to create two unpacked
-    /// digits of any number base (see the “Operation” section below). Here, the imm8 byte is set to the selected number
-    /// base (for example, 08H for octal, 0AH for decimal, or 0CH for base 12 numbers). The AAM mnemonic is interpreted
-    /// by all assemblers to mean adjust to ASCII (base 10) values. To adjust to values in another number base, the
-    /// instruction must be hand coded in machine code (D4 imm8).
-    ///
-    /// This instruction executes as described in compatibility mode and legacy mode. It is not valid in 64-bit mode.
-    ///
-    /// ## Compatibility
-    ///
-    /// ### aam
-    /// - 64Bit mode: Invalid
-    /// - Compat/Leg mode: Valid
-    ///
-    /// ### aam imm8
-    /// - 64Bit mode: Invalid
-    /// - Compat/Leg mode: Valid
-    ///
-    /// ## Opcode
-    /// - aam - d4 0a
-    /// - aam imm8 - d4 ib
-    ///
-    /// ## Flags
-    /// The SF, ZF, and PF flags are set according to the resulting binary value in the AL register. The OF, AF, and CF flags
-    /// are undefined.
-    ///
-    /// ## Exceptions
-    ///
-    /// ### Protection Mode Exceptions
-    /// - DE: If an immediate value of 0 is used.
-    /// - UD: If the LOCK prefix is used.
-    ///
-    /// ### Real-Address Mode Exceptions
-    /// - DE: If an immediate value of 0 is used.
-    /// - UD: If the LOCK prefix is used.
-    ///
-    /// ### Virtual-8086 Mode Exceptions
-    /// - DE: If an immediate value of 0 is used.
-    /// - UD: If the LOCK prefix is used.
-    ///
-    /// ### Compatibility Mode Exceptions
-    /// - DE: If an immediate value of 0 is used.
-    /// - UD: If the LOCK prefix is used.
-    ///
-    /// ### 64-Bit Mode Exceptions
-    /// - UD: If in 64-bit mode.
-    ///
-    /// ## Operation
-    /// ```ignore
-    /// IF 64-Bit Mode
-    ///     THEN
-    ///         #UD;
-    ///     ELSE
-    ///         tempAL := AL;
-    ///         AH := tempAL / imm8; (* imm8 is set to 0AH for the AAM mnemonic *)
-    ///         AL := tempAL MOD imm8;
-    /// FI;
-    /// The immediate value (imm8) is taken from the second byte of the instruction.
-    /// ```
-    Aam,
-    /// # aas
-    ///
-    /// ASCII Adjust AL After Subtraction
-    ///
-    /// - aas - ASCII adjust AL after subtraction.
-    ///
-    /// [Document](https://eveheeero.github.io/book/Intel%C2%AE_64_and_IA-32_Architectures_Developer's_Manual-2/?page=135)
-    ///
-    /// Adjusts the result of the subtraction of two unpacked BCD values to create a unpacked BCD result. The AL register
-    /// is the implied source and destination operand for this instruction. The AAS instruction is only useful when it follows
-    /// a SUB instruction that subtracts (binary subtraction) one unpacked BCD value from another and stores a byte
-    /// result in the AL register. The AAA instruction then adjusts the contents of the AL register to contain the correct 1-
-    /// digit unpacked BCD result.
-    ///
-    /// If the subtraction produced a decimal carry, the AH register decrements by 1, and the CF and AF flags are set. If no
-    /// decimal carry occurred, the CF and AF flags are cleared, and the AH register is unchanged. In either case, the AL
-    /// register is left with its top four bits set to 0.
-    ///
-    /// This instruction executes as described in compatibility mode and legacy mode. It is not valid in 64-bit mode.
-    ///
-    /// ## Compatibility
-    ///
-    /// ### aas
-    /// - 64Bit mode: Invalid
-    /// - Compat/Leg mode: Valid
-    ///
-    /// ## Opcode
-    /// - aas - 3f
-    ///
-    /// ## Flags
-    /// The AF and CF flags are set to 1 if there is a decimal borrow; otherwise, they are cleared to 0. The OF, SF, ZF, and
-    /// PF flags are undefined.
-    ///
-    /// ## Exceptions
-    ///
-    /// ### Protection Mode Exceptions
-    /// - UD: If the LOCK prefix is used.
-    ///
-    /// ### Real-Address Mode Exceptions
-    /// - UD: If the LOCK prefix is used.
-    ///
-    /// ### Virtual-8086 Mode Exceptions
-    /// - UD: If the LOCK prefix is used.
-    ///
-    /// ### Compatibility Mode Exceptions
-    /// - UD: If the LOCK prefix is used.
-    ///
-    /// ### 64-Bit Mode Exceptions
-    /// - UD: If in 64-bit mode.
-    ///
-    /// ## Operation
-    /// ```ignore
-    /// IF 64-bit mode
-    ///     THEN
-    ///         #UD;
-    ///     ELSE
-    ///         IF ((AL AND 0FH) > 9) or (AF = 1)
-    ///             THEN
-    ///                 AX := AX – 6;
-    ///                 AH := AH – 1;
-    ///                 AF := 1;
-    ///                 CF := 1;
-    ///                 AL := AL AND 0FH;
-    ///             ELSE
-    ///                 CF := 0;
-    ///                 AF := 0;
-    ///                 AL := AL AND 0FH;
-    ///         FI;
-    /// FI;
-    /// ```
-    Aas,
-    /// # adc
-    ///
-    /// Add With Carry
-    ///
-    /// - adc al, imm8 - Add with carry imm8 to AL.
-    /// - adc ax, imm16 - Add with carry imm16 to AX.
-    /// - adc eax, imm32 - Add with carry imm32 to EAX.
-    /// - adc rax, imm32 - Add with carry imm32 sign extended to 64-bits to RAX.
-    /// - adc r/m8, imm8 - Add with carry imm8 to r/m8.
-    /// - adc r/m8*, imm8 - Add with carry imm8 to r/m8.
-    /// - adc r/m16, imm16 - Add with carry imm16 to r/m16.
-    /// - adc r/m32, imm32 - Add with CF imm32 to r/m32.
-    /// - adc r/m64, imm32 - Add with CF imm32 sign extended to 64-bits to r/m64.
-    /// - adc r/m16, imm8 - Add with CF sign-extended imm8 to r/m16.
-    /// - adc r/m32, imm8 - Add with CF sign-extended imm8 into r/m32.
-    /// - adc r/m64, imm8 - Add with CF sign-extended imm8 into r/m64.
-    /// - adc r/m8, r8 - Add with carry byte register to r/m8.
-    /// - adc r/m8*, r8* - Add with carry byte register to r/m64.
-    /// - adc r/m16, r16 - Add with carry r16 to r/m16.
-    /// - adc r/m32, r32 - Add with CF r32 to r/m32.
-    /// - adc r/m64, r64 - Add with CF r64 to r/m64.
-    /// - adc r8, r/m8 - Add with carry r/m8 to byte register.
-    /// - adc r8*, r/m8* - Add with carry r/m64 to byte register.
-    /// - adc r16, r/m16 - Add with carry r/m16 to r16.
-    /// - adc r32, r/m32 - Add with CF r/m32 to r32.
-    /// - adc r64, r/m64 - Add with CF r/m64 to r64.
-    ///
-    /// [Document](https://eveheeero.github.io/book/Intel%C2%AE_64_and_IA-32_Architectures_Developer's_Manual-2/?page=137)
-    ///
-    /// Adds the destination operand (first operand), the source operand (second operand), and the carry (CF) flag and
-    /// stores the result in the destination operand. The destination operand can be a register or a memory location; the
-    /// source operand can be an immediate, a register, or a memory location. (However, two memory operands cannot be
-    /// used in one instruction.) The state of the CF flag represents a carry from a previous addition. When an immediate
-    /// value is used as an operand, it is sign-extended to the length of the destination operand format.
-    ///
-    /// The ADC instruction does not distinguish between signed or unsigned operands. Instead, the processor evaluates
-    /// the result for both data types and sets the OF and CF flags to indicate a carry in the signed or unsigned result,
-    /// respectively. The SF flag indicates the sign of the signed result.
-    ///
-    /// The ADC instruction is usually executed as part of a multibyte or multiword addition in which an ADD instruction is
-    /// followed by an ADC instruction.
-    ///
-    /// This instruction can be used with a LOCK prefix to allow the instruction to be executed atomically.
-    ///
-    /// In 64-bit mode, the instruction’s default operation size is 32 bits. Using a REX prefix in the form of REX.R permits
-    /// access to additional registers (R8-R15). Using a REX prefix in the form of REX.W promotes operation to 64 bits. See
-    /// the summary chart at the beginning of this section for encoding data and limits.
-    ///
-    /// ## Compatibility
-    ///
-    /// ### adc al, imm8
-    /// - 64Bit mode: Valid
-    /// - Compat/Leg mode: Valid
-    ///
-    /// ### adc ax, imm16
-    /// - 64Bit mode: Valid
-    /// - Compat/Leg mode: Valid
-    ///
-    /// ### adc eax, imm32
-    /// - 64Bit mode: Valid
-    /// - Compat/Leg mode: Valid
-    ///
-    /// ### adc rax, imm32
-    /// - 64Bit mode: Valid
-    /// - Compat/Leg mode: N.E.
-    ///
-    /// ### adc r/m8, imm8
-    /// - 64Bit mode: Valid
-    /// - Compat/Leg mode: Valid
-    ///
-    /// ### adc r/m8* , imm8
-    /// - 64Bit mode: Valid
-    /// - Compat/Leg mode: N.E.
-    ///
-    /// ### adc r/m16, imm16
-    /// - 64Bit mode: Valid
-    /// - Compat/Leg mode: Valid
-    ///
-    /// ### adc r/m32, imm32
-    /// - 64Bit mode: Valid
-    /// - Compat/Leg mode: Valid
-    ///
-    /// ### adc r/m64, imm32
-    /// - 64Bit mode: Valid
-    /// - Compat/Leg mode: N.E.
-    ///
-    /// ### adc r/m16, imm8
-    /// - 64Bit mode: Valid
-    /// - Compat/Leg mode: Valid
-    ///
-    /// ### adc r/m32, imm8
-    /// - 64Bit mode: Valid
-    /// - Compat/Leg mode: Valid
-    ///
-    /// ### adc r/m64, imm8
-    /// - 64Bit mode: Valid
-    /// - Compat/Leg mode: N.E.
-    ///
-    /// ### adc r/m8, r8
-    /// - 64Bit mode: Valid
-    /// - Compat/Leg mode: Valid
-    ///
-    /// ### adc r/m8*, r8*
-    /// - 64Bit mode: Valid
-    /// - Compat/Leg mode: N.E.
-    ///
-    /// ### adc r/m16, r16
-    /// - 64Bit mode: Valid
-    /// - Compat/Leg mode: Valid
-    ///
-    /// ### adc r/m32, r32
-    /// - 64Bit mode: Valid
-    /// - Compat/Leg mode: Valid
-    ///
-    /// ### adc r/m64, r64
-    /// - 64Bit mode: Valid
-    /// - Compat/Leg mode: N.E.
-    ///
-    /// ### adc r8, r/m8
-    /// - 64Bit mode: Valid
-    /// - Compat/Leg mode: Valid
-    ///
-    /// ### adc r8*, r/m8*
-    /// - 64Bit mode: Valid
-    /// - Compat/Leg mode: N.E.
-    ///
-    /// ### adc r16, r/m16
-    /// - 64Bit mode: Valid
-    /// - Compat/Leg mode: Valid
-    ///
-    /// ### adc r32, r/m32
-    /// - 64Bit mode: Valid
-    /// - Compat/Leg mode: Valid
-    ///
-    /// ### adc r64, r/m64
-    /// - 64Bit mode: Valid
-    /// - Compat/Leg mode: N.E.
-    ///
-    /// ## Notes
-    /// - In 64-bit mode, r/m8 can not be encoded to access the following byte registers if a REX prefix is used: AH, BH, CH, DH.
-    ///
-    /// ## Opcode
-    /// - adc al, imm8 - 14 ib
-    /// - adc ax, imm16 - 15 iw
-    /// - adc eax, imm32 - 15 id
-    /// - adc rax, imm32 - REX.W + 15 id
-    /// - adc r/m8, imm8 - 80 /2 ib
-    /// - adc r/m8*, imm8 - REX + 80 /2 ib
-    /// - adc r/m16, imm16 - 81 /2 iw
-    /// - adc r/m32, imm32 - 81 /2 id
-    /// - adc r/m64, imm32 - REX.W + 81 /2 id
-    /// - adc r/m16, imm8 - 83 /2 ib
-    /// - adc r/m32, imm8 - 83 /2 ib
-    /// - adc r/m64, imm8 - REX.W + 83 /2 ib
-    /// - adc r/m8, r8 - 10 /r
-    /// - adc r/m8*, r8* - REX + 10 /r
-    /// - adc r/m16, r16 - 11 /r
-    /// - adc r/m32, r32 - 11 /r
-    /// - adc r/m64, r64 - REX.W + 11 /r
-    /// - adc r8, r/m8 - 12 /r
-    /// - adc r8*, r/m8* - REX + 12 /r
-    /// - adc r16, r/m16 - 13 /r
-    /// - adc r32, r/m32 - 13 /r
-    /// - adc r64, r/m64 - REX.W + 13 /r
-    ///
-    /// ## Flags
-    /// The OF, SF, ZF, AF, CF, and PF flags are set according to the result.
-    ///
-    /// ## Exceptions
-    ///
-    /// ### Protection Mode Exceptions
-    /// - GP(0) : If the destination is located in a non-writable segment.
-    /// - GP(0) : If a memory operand effective address is outside the CS, DS, ES, FS, or GS segment limit.
-    /// - GP(0) : If the DS, ES, FS, or GS register is used to access memory and it contains a NULL segment selector.
-    /// - SS(0) : If a memory operand effective address is outside the SS segment limit.
-    /// - PF(fault-code) : If a page fault occurs.
-    /// - AC(0) : If alignment checking is enabled and an unaligned memory reference is made while the current privilege level is 3.
-    /// - UD : If the LOCK prefix is used but the destination is not a memory operand.
-    ///
-    /// ### Real-Address Mode Exceptions
-    /// - GP : If a memory operand effective address is outside the CS, DS, ES, FS, or GS segment limit.
-    /// - SS : If a memory operand effective address is outside the SS segment limit.
-    /// - UD : If the LOCK prefix is used but the destination is not a memory operand.
-    ///
-    /// ### Virtual-8086 Mode Exceptions
-    /// - GP(0) : If a memory operand effective address is outside the CS, DS, ES, FS, or GS segment limit.
-    /// - SS(0) : If a memory operand effective address is outside the SS segment limit.
-    /// - PF(fault-code) : If a page fault occurs.
-    /// - AC(0) : If alignment checking is enabled and an unaligned memory reference is made.
-    /// - UD : If the LOCK prefix is used but the destination is not a memory operand.
-    ///
-    /// ### Compatibility Mode Exceptions
-    /// - GP(0) : If the destination is located in a non-writable segment.
-    /// - GP(0) : If a memory operand effective address is outside the CS, DS, ES, FS, or GS segment limit.
-    /// - GP(0) : If the DS, ES, FS, or GS register is used to access memory and it contains a NULL segment selector.
-    /// - SS(0) : If a memory operand effective address is outside the SS segment limit.
-    /// - PF(fault-code) : If a page fault occurs.
-    /// - AC(0) : If alignment checking is enabled and an unaligned memory reference is made while the current privilege level is 3.
-    /// - UD : If the LOCK prefix is used but the destination is not a memory operand.
-    ///
-    /// ### 64-Bit Mode Exceptions
-    /// - SS(0) : If a memory address referencing the SS segment is in a non-canonical form.
-    /// - GP(0) : If the memory address is in a non-canonical form.
-    /// - PF(fault-code) : If a page fault occurs.
-    /// - AC(0) : If alignment checking is enabled and an unaligned memory reference is made while the current privilege level is 3.
-    /// - UD : If the LOCK prefix is used but the destination is not a memory operand.
-    ///
-    /// ## Intel C/C++ Compiler Intrinsic Equivalent
-    /// - ADC extern unsigned char _addcarry_u8(unsigned char c_in, unsigned char src1, unsigned char src2, unsigned char *sum_out);
-    /// - ADC extern unsigned char _addcarry_u16(unsigned char c_in, unsigned short src1, unsigned short src2, unsigned short *sum_out);
-    /// - ADC extern unsigned char _addcarry_u32(unsigned char c_in, unsigned int src1, unsigned char int, unsigned int *sum_out);
-    /// - ADC extern unsigned char _addcarry_u64(unsigned char c_in, unsigned __int64 src1, unsigned __int64 src2, unsigned __int64 *sum_out);
-    ///
-    /// ## Operation
-    /// ```ignore
-    /// DEST := DEST + SRC + CF;
-    /// ```
-    Adc,
-    /// # adcx
-    ///
-    /// Unsigned Integer Addition of Two Operands With Carry Flag
-    ///
-    /// - adcx r32, r/m32 - Unsigned addition of r32 with CF, r/m32 to r32, writes CF.
-    /// - adcx r64, r/m64 - Unsigned addition of r64 with CF, r/m64 to r64, writes CF.
-    ///
-    /// [Document](https://eveheeero.github.io/book/Intel%C2%AE_64_and_IA-32_Architectures_Developer's_Manual-2/?page=140)
-    ///
-    /// Performs an unsigned addition of the destination operand (first operand), the source operand (second operand)
-    /// and the carry-flag (CF) and stores the result in the destination operand. The destination operand is a general-
-    /// purpose register, whereas the source operand can be a general-purpose register or memory location. The state of
-    /// CF can represent a carry from a previous addition. The instruction sets the CF flag with the carry generated by the
-    /// unsigned addition of the operands.
-    ///
-    /// The ADCX instruction is executed in the context of multi-precision addition, where we add a series of operands with
-    /// a carry-chain. At the beginning of a chain of additions, we need to make sure the CF is in a desired initial state.
-    /// Often, this initial state needs to be 0, which can be achieved with an instruction to zero the CF (e.g. XOR).
-    ///
-    /// This instruction is supported in real mode and virtual-8086 mode. The operand size is always 32 bits if not in 64-bit
-    /// mode.
-    ///
-    /// In 64-bit mode, the default operation size is 32 bits. Using a REX Prefix in the form of REX.R permits access to addi-
-    /// tional registers (R8-15). Using REX Prefix in the form of REX.W promotes operation to 64 bits.
-    ///
-    /// ADCX executes normally either inside or outside a transaction region.
-    ///
-    /// Note: ADCX defines the OF flag differently than the ADD/ADC instructions as defined in the Intel® 64 and IA-32
-    /// Architectures Software Developer’s Manual, Volume 2A.
-    ///
-    /// ## Compatibility
-    ///
-    /// ### adcx r32, r/m32
-    /// - 64Bit mode support: V/V
-    /// - CPUID Feature Flag: ADX
-    ///
-    /// ### adcx r64, r/m64
-    /// - 64/32Bit mode support: V/NE
-    /// - CPUID Feature Flag: ADX
-    ///
-    /// ## Opcode
-    /// - adcx r32, r/m32 - 66 0f 38 f6 /r
-    /// - adcx r64, r/m64 - 66 REX.w 0f 38 f6 /r
-    ///
-    /// ## Flags
-    /// CF is updated based on result. OF, SF, ZF, AF, and PF flags are unmodified.
-    ///
-    /// ## Exceptions
-    ///
-    /// ### SIMD Floating-Point Exceptions
-    /// - None
-    ///
-    /// ### Protection Mode Exceptions
-    /// - UD: If the LOCK prefix is used.
-    /// - UD: IF CPUID.(EAX=07H, ECX=0H):EBX.ADX[bit 19] = 0.
-    /// - SS(0): For an illegal address in the SS segments.
-    /// - GP(0): For an illegal memory operand effective address in the CS, DS, ES, FS, or GS segments.
-    /// - GP(0): If the DS, ES, FS, or GS register is used to access memory and it contains a NULL segment selector.
-    /// - PF(fault-code): For a page fault.
-    /// - AC(0): If alignment checking is enabled and an unaligned memory reference is made while the current privilege level is 3.
-    ///
-    /// ### Real-Address Mode Exceptions
-    /// - UD: If the LOCK prefix is used.
-    /// - UD: IF CPUID.(EAX=07H, ECX=0H):EBX.ADX[bit 19] = 0.
-    /// - SS(0): For an illegal address in the SS segments.
-    /// - GP(0): If any part of the operand lies outside the effective address space from 0 to FFFFH.
-    ///
-    /// ### Virtual-8086 Mode Exceptions
-    /// - UD: If the LOCK prefix is used.
-    /// - UD: IF CPUID.(EAX=07H, ECX=0H):EBX.ADX[bit 19] = 0.
-    /// - SS(0): For an illegal address in the SS segments.
-    /// - GP(0): If any part of the operand lies outside the effective address space from 0 to FFFFH.
-    /// - PF(fault-code): For a page fault.
-    /// - AC(0): If alignment checking is enabled and an unaligned memory reference is made.
-    ///
-    /// ### Compatibility Mode Exceptions
-    /// - UD: If the LOCK prefix is used.
-    /// - UD: IF CPUID.(EAX=07H, ECX=0H):EBX.ADX[bit 19] = 0.
-    /// - SS(0): For an illegal address in the SS segments.
-    /// - GP(0): For an illegal memory operand effective address in the CS, DS, ES, FS, or GS segments.
-    /// - GP(0): If the DS, ES, FS, or GS register is used to access memory and it contains a NULL segment selector.
-    /// - PF(fault-code): For a page fault.
-    /// - AC(0): If alignment checking is enabled and an unaligned memory reference is made while the current privilege level is 3.
-    ///
-    /// ### 64-Bit Mode Exceptions
-    /// - UD: If the LOCK prefix is used.
-    /// - UD: IF CPUID.(EAX=07H, ECX=0H):EBX.ADX[bit 19] = 0.
-    /// - SS(0): If a memory address referencing the SS segment is in a non-canonical form.
-    /// - GP(0): If a memory address is in a non-canonical form.
-    /// - PF(fault-code): For a page fault.
-    /// - AC(0): If alignment checking is enabled and an unaligned memory reference is made while the current privilege level is 3.
-    ///
-    /// ## Intel C/C++ Compiler Intrinsic Equivalent
-    /// unsigned char _addcarryx_u32 (unsigned char c_in, unsigned int src1, unsigned int src2, unsigned int *sum_out);
-    /// unsigned char _addcarryx_u64 (unsigned char c_in, unsigned __int64 src1, unsigned __int64 src2, unsigned __int64 *sum_out);
-    ///
-    /// ## Operation
-    /// ```ignore
-    /// IF OperandSize is 64-bit
-    ///     THEN CF:DEST[63:0] := DEST[63:0] + SRC[63:0] + CF;
-    ///     ELSE CF:DEST[31:0] := DEST[31:0] + SRC[31:0] + CF;
-    /// FI;
-    /// ```
-    Adcx,
-    /// # add
-    ///
-    /// Add
-    ///
-    /// - add al, imm8  - Add imm8 to AL.
-    /// - add ax, imm16 - Add imm16 to AX.
-    /// - add eax, imm32 - Add imm32 to EAX.
-    /// - add rax, imm32 - Add imm32 sign extended to 64-bits to RAX.
-    /// - add r/m8, imm8 - Add imm8 to r/m8.
-    /// - add r/m8*, imm8 - Add sign-extended imm8 to r/m8.
-    /// - add r/m16, imm16 - Add imm16 to r/m16.
-    /// - add r/m32, imm32 - Add imm32 to r/m32.
-    /// - add r/m64, imm32 - Add imm32 sign extended to 64-bits to r/m64.
-    /// - add r/m16, imm8 - Add sign-extended imm8 to r/m16.
-    /// - add r/m32, imm8 - Add sign-extended imm8 to r/m32.
-    /// - add r/m64, imm8 - Add sign-extended imm8 to r/m64.
-    /// - add r/m8, r8 - Add r8 to r/m8.
-    /// - add r/m8*, r8* - Add r8 to r/m8.
-    /// - add r/m16, r16 - Add r16 to r/m16.
-    /// - add r/m32, r32 - Add r32 to r/m32.
-    /// - add r/m64, r64 - Add r64 to r/m64.
-    /// - add r8, r/m8 - Add r/m8 to r8.
-    /// - add r8*, r/m8* - Add r/m8 to r8.
-    /// - add r16, r/m16 - Add r/m16 to r16.
-    /// - add r32, r/m32 - Add r/m32 to r32.
-    /// - add r64, r/m64 - Add r/m64 to r64.
-    ///
-    /// [Document](https://eveheeero.github.io/book/Intel%C2%AE_64_and_IA-32_Architectures_Developer's_Manual-2/?page=142)
-    ///
-    /// Adds the destination operand (first operand) and the source operand (second operand) and then stores the result
-    /// in the destination operand. The destination operand can be a register or a memory location; the source operand
-    /// can be an immediate, a register, or a memory location. (However, two memory operands cannot be used in one
-    /// instruction.) When an immediate value is used as an operand, it is sign-extended to the length of the destination
-    /// operand format.
-    ///
-    /// The ADD instruction performs integer addition. It evaluates the result for both signed and unsigned integer oper-
-    /// ands and sets the OF and CF flags to indicate a carry (overflow) in the signed or unsigned result, respectively. The
-    /// SF flag indicates the sign of the signed result.
-    ///
-    /// This instruction can be used with a LOCK prefix to allow the instruction to be executed atomically.
-    ///
-    /// In 64-bit mode, the instruction’s default operation size is 32 bits. Using a REX prefix in the form of REX.R permits
-    /// access to additional registers (R8-R15). Using a REX prefix in the form of REX.W promotes operation to 64 bits. See
-    /// the summary chart at the beginning of this section for encoding data and limits.
-    ///
-    /// ## Compatibility
-    ///
-    /// ### add al, imm8
-    /// - 64Bit mode: Valid
-    /// - Compat/Leg mode: Valid
-    ///
-    /// ### add ax, imm16
-    /// - 64Bit mode: Valid
-    /// - Compat/Leg mode: Valid
-    ///
-    /// ### add eax, imm32
-    /// - 64Bit mode: Valid
-    /// - Compat/Leg mode: Valid
-    ///
-    /// ### add rax, imm32
-    /// - 64Bit mode: Valid
-    /// - Compat/Leg mode: N.E.
-    ///
-    /// ### add r/m8, imm8
-    /// - 64Bit mode: Valid
-    /// - Compat/Leg mode: Valid
-    ///
-    /// ### add r/m8* , imm8
-    /// - 64Bit mode: Valid
-    /// - Compat/Leg mode: N.E.
-    ///
-    /// ### add r/m16, imm16
-    /// - 64Bit mode: Valid
-    /// - Compat/Leg mode: Valid
-    ///
-    /// ### add r/m32, imm32
-    /// - 64Bit mode: Valid
-    /// - Compat/Leg mode: Valid
-    ///
-    /// ### add r/m64, imm32
-    /// - 64Bit mode: Valid
-    /// - Compat/Leg mode: N.E.
-    ///
-    /// ### add r/m16, imm8
-    /// - 64Bit mode: Valid
-    /// - Compat/Leg mode: Valid
-    ///
-    /// ### add r/m32, imm8
-    /// - 64Bit mode: Valid
-    /// - Compat/Leg mode: Valid
-    ///
-    /// ### add r/m64, imm8
-    /// - 64Bit mode: Valid
-    /// - Compat/Leg mode: N.E.
-    ///
-    /// ### add r/m8, r8
-    /// - 64Bit mode: Valid
-    /// - Compat/Leg mode: Valid
-    ///
-    /// ### add r/m8*, r8*
-    /// - 64Bit mode: Valid
-    /// - Compat/Leg mode: N.E.
-    ///
-    /// ### add r/m16, r16
-    /// - 64Bit mode: Valid
-    /// - Compat/Leg mode: Valid
-    ///
-    /// ### add r/m32, r32
-    /// - 64Bit mode: Valid
-    /// - Compat/Leg mode: Valid
-    ///
-    /// ### add r/m64, r64
-    /// - 64Bit mode: Valid
-    /// - Compat/Leg mode: N.E.
-    ///
-    /// ### add r8, r/m8
-    /// - 64Bit mode: Valid
-    /// - Compat/Leg mode: Valid
-    ///
-    /// ### add r8*, r/m8*
-    /// - 64Bit mode: Valid
-    /// - Compat/Leg mode: N.E.
-    ///
-    /// ### add r16, r/m16
-    /// - 64Bit mode: Valid
-    /// - Compat/Leg mode: Valid
-    ///
-    /// ### add r32, r/m32
-    /// - 64Bit mode: Valid
-    /// - Compat/Leg mode: Valid
-    ///
-    /// ### add r64, r/m64
-    /// - 64Bit mode: Valid
-    /// - Compat/Leg mode: N.E.
-    ///
-    /// ## Notes
-    /// - In 64-bit mode, r/m8 can not be encoded to access the following byte registers if a REX prefix is used: AH, BH, CH, DH.
-    ///
-    /// ## Opcode
-    /// - add al, imm8 - 04 ib
-    /// - add ax, imm16 - 05 iw
-    /// - add eax, imm32 - 05 id
-    /// - add rax, imm32 - REX.W + 05 id
-    /// - add r/m8, imm8 - 80 /0 ib
-    /// - add r/m8*, imm8 - REX + 80 /0 ib
-    /// - add r/m16, imm16 - 81 /0 iw
-    /// - add r/m32, imm32 - 81 /0 id
-    /// - add r/m64, imm32 - REX.W + 81 /0 id
-    /// - add r/m16, imm8 - 83 /0 ib
-    /// - add r/m32, imm8 - 83 /0 ib
-    /// - add r/m64, imm8 - REX.W + 83 /0 ib
-    /// - add r/m8, r8 - 00 /r
-    /// - add r/m8*, r8* - REX + 00 /r
-    /// - add r/m16, r16 - 01 /r
-    /// - add r/m32, r32 - 01 /r
-    /// - add r/m64, r64 - REX.W + 01 /r
-    /// - add r8, r/m8 - 02 /r
-    /// - add r8*, r/m8* - REX + 02 /r
-    /// - add r16, r/m16 - 03 /r
-    /// - add r32, r/m32 - 03 /r
-    /// - add r64, r/m64 - REX.W + 03 /r
-    ///
-    /// ## Flags
-    /// The OF, SF, ZF, AF, CF, and PF flags are set according to the result.
-    ///
-    /// ## Exceptions
-    ///
-    /// ### Protection Mode Exceptions
-    /// - GP(0): If the destination is located in a non-writable segment.
-    /// - GP(0): If a memory operand effective address is outside the CS, DS, ES, FS, or GS segment limit.
-    /// - GP(0): If the DS, ES, FS, or GS register is used to access memory and it contains a NULL segment selector.
-    /// - SS(0): If a memory operand effective address is outside the SS segment limit.
-    /// - PF(fault-code): If a page fault occurs.
-    /// - AC(0): If alignment checking is enabled and an unaligned memory reference is made while the current privilege level is 3.
-    /// - UD: If the LOCK prefix is used but the destination is not a memory operand.
-    ///
-    /// ### Real-Address Mode Exceptions
-    /// - GP: If a memory operand effective address is outside the CS, DS, ES, FS, or GS segment limit.
-    /// - SS: If a memory operand effective address is outside the SS segment limit.
-    /// - UD: If the LOCK prefix is used but the destination is not a memory operand.
-    ///
-    /// ### Virtual-8086 Mode Exceptions
-    /// - GP(0): If a memory operand effective address is outside the CS, DS, ES, FS, or GS segment limit.
-    /// - SS(0): If a memory operand effective address is outside the SS segment limit.
-    /// - PF(fault-code): If a page fault occurs.
-    /// - AC(0): If alignment checking is enabled and an unaligned memory reference is made.
-    /// - UD: If the LOCK prefix is used but the destination is not a memory operand.
-    ///
-    /// ### Compatibility Mode Exceptions
-    /// - GP(0): If the destination is located in a non-writable segment.
-    /// - GP(0): If a memory operand effective address is outside the CS, DS, ES, FS, or GS segment limit.
-    /// - GP(0): If the DS, ES, FS, or GS register is used to access memory and it contains a NULL segment selector.
-    /// - SS(0): If a memory operand effective address is outside the SS segment limit.
-    /// - PF(fault-code): If a page fault occurs.
-    /// - AC(0): If alignment checking is enabled and an unaligned memory reference is made while the current privilege level is 3.
-    /// - UD: If the LOCK prefix is used but the destination is not a memory operand.
-    ///
-    /// ### 64-Bit Mode Exceptions
-    /// - SS(0): If a memory address referencing the SS segment is in a non-canonical form.
-    /// - GP(0): If a memory address is in a non-canonical form.
-    /// - PF(fault-code): If a page fault occurs.
-    /// - AC(0): If alignment checking is enabled and an unaligned memory reference is made while the current privilege level is 3.
-    /// - UD: If the LOCK prefix is used but the destination is not a memory operand.
-    ///
-    /// ## Operation
-    /// ```ignore
-    /// DEST := DEST + SRC;
-    /// ```
-    Add,
-    /// # addpd
-    ///
-    /// Add Packed Double Precision Floating-Point Values
-    ///
-    /// - addpd xmm1, xmm2/m128 - Add packed double precision floating-point values from xmm2/mem to xmm1 and store result in xmm1.
-    /// - vaddpd xmm1, xmm2, xmm3/m128 - Add packed double precision floating-point values from xmm3/mem to xmm2 and store result in xmm1.
-    /// - vaddpd ymm1, ymm2, ymm3/m256 - Add packed double precision floating-point values from ymm3/mem to ymm2 and store result in ymm1.
-    /// - vaddpd xmm1 {k1}{z}, xmm2, xmm3/m128/m64bcst - Add packed double precision floating-point values from xmm3/m128/m64bcst to xmm2 and store result in xmm1 with writemask k1.
-    /// - vaddpd ymm1 {k1}{z}, ymm2, ymm3/m256/m64bcst - Add packed double precision floating-point values from ymm3/m256/m64bcst to ymm2 and store result in ymm1 with writemask k1.
-    /// - vaddpd zmm1 {k1}{z}, zmm2, zmm3/m512/m64bcst{er} - Add packed double precision floating-point values from zmm3/m512/m64bcst to zmm2 and store result in zmm1 with writemask k1.
-    ///
-    /// [Document](https://eveheeero.github.io/book/Intel%C2%AE_64_and_IA-32_Architectures_Developer's_Manual-2/?page=144)
-    ///
-    /// Adds two, four or eight packed double precision floating-point values from the first source operand to the second
-    /// source operand, and stores the packed double precision floating-point result in the destination operand.
-    ///
-    /// EVEX encoded versions: The first source operand is a ZMM/YMM/XMM register. The second source operand can be
-    /// a ZMM/YMM/XMM register, a 512/256/128-bit memory location or a 512/256/128-bit vector broadcasted from a
-    /// 64-bit memory location. The destination operand is a ZMM/YMM/XMM register conditionally updated with
-    /// writemask k1.
-    ///
-    /// VEX.256 encoded version: The first source operand is a YMM register. The second source operand can be a YMM
-    /// register or a 256-bit memory location. The destination operand is a YMM register. The upper bits (MAXVL-1:256) of
-    /// the corresponding ZMM register destination are zeroed.
-    ///
-    /// VEX.128 encoded version: the first source operand is a XMM register. The second source operand is an XMM
-    /// register or 128-bit memory location. The destination operand is an XMM register. The upper bits (MAXVL-1:128) of
-    /// the corresponding ZMM register destination are zeroed.
-    ///
-    /// 128-bit Legacy SSE version: The second source can be an XMM register or an 128-bit memory location. The desti-
-    /// nation is not distinct from the first source XMM register and the upper Bits (MAXVL-1:128) of the corresponding
-    /// ZMM register destination are unmodified.
-    ///
-    /// ## Compatibility
-    ///
-    /// ### addpd xmm1, xmm2/m128
-    /// - 64/32Bit mode support: V/V
-    /// - CPUID Feature Flag: SSE2
-    ///
-    /// ### vaddpd xmm1, xmm2, xmm3/m128
-    /// - 64/32Bit mode support: V/V
-    /// - CPUID Feature Flag: AVX
-    ///
-    /// ### vaddpd ymm1, ymm2, ymm3/m256
-    /// - 64/32Bit mode support: V/V
-    /// - CPUID Feature Flag: AVX
-    ///
-    /// ### vaddpd xmm1 {k1}{z}, xmm2, xmm3/m128/m64bcst
-    /// - 64/32Bit mode support: V/V
-    /// - CPUID Feature Flag: AVX512VL + AVX512F
-    ///
-    /// ### vaddpd ymm1 {k1}{z}, ymm2, ymm3/m256/m64bcst
-    /// - 64/32Bit mode support: V/V
-    /// - CPUID Feature Flag: AVX512VL + AVX512F
-    ///
-    /// ### vaddpd zmm1 {k1}{z}, zmm2, zmm3/m512/m64bcst{er}
-    /// - 64/32Bit mode support: V/V
-    /// - CPUID Feature Flag: AVX512F
-    ///
-    /// ## Opcode
-    /// - addpd xmm1, xmm2/m128 - 66 0f 58 /r
-    /// - vddpd xmm1, xmm2, xmm3/m128 - VEX.128.66.0f.WIG 58 /r
-    /// - vaddpd ymm1, ymm2, ymm3/m256 - VEX.256.66.0f.WIG 58 /r
-    /// - vaddpd xmm1 {k1}{z}, xmm2, xmm3/m128/m64bcst - EVEX.128.66.0f.w1 58 /r
-    /// - vaddpd ymm1 {k1}{z}, ymm2, ymm3/m256/m64bcst - EVEX.256.66.0f.w1 58 /r
-    /// - vaddpd zmm1 {k1}{z}, zmm2, zmm3/m512/m64bcst{er} - EVEX.512.66.0f.w1 58 /r
-    ///
-    /// ## Exceptions
-    ///
-    /// ### SIMD Floating-Point Exceptions
-    /// - Overflow, Underflow, Invalid, Precision, Denormal.
-    ///
-    /// ### Other Exceptions
-    /// - VEX-encoded instruction, see Table 2-19, “Type 2 Class Exception Conditions.”
-    /// - EVEX-encoded instruction, see Table 2-46, “Type E2 Class Exception Conditions.”
-    ///
-    /// ## Intel C/C++ Compiler Intrinsic Equivalent
-    /// VADDPD __m512d _mm512_add_pd (__m512d a, __m512d b);
-    /// VADDPD __m512d _mm512_mask_add_pd (__m512d s, __mmask8 k, __m512d a, __m512d b);
-    /// VADDPD __m512d _mm512_maskz_add_pd (__mmask8 k, __m512d a, __m512d b);
-    /// VADDPD __m256d _mm256_mask_add_pd (__m256d s, __mmask8 k, __m256d a, __m256d b);
-    /// VADDPD __m256d _mm256_maskz_add_pd (__mmask8 k, __m256d a, __m256d b);
-    /// VADDPD __m128d _mm_mask_add_pd (__m128d s, __mmask8 k, __m128d a, __m128d b);
-    /// VADDPD __m128d _mm_maskz_add_pd (__mmask8 k, __m128d a, __m128d b);
-    /// VADDPD __m512d _mm512_add_round_pd (__m512d a, __m512d b, int);
-    /// VADDPD __m512d _mm512_mask_add_round_pd (__m512d s, __mmask8 k, __m512d a, __m512d b, int);
-    /// VADDPD __m512d _mm512_maskz_add_round_pd (__mmask8 k, __m512d a, __m512d b, int);
-    /// ADDPD __m256d _mm256_add_pd (__m256d a, __m256d b);
-    /// ADDPD __m128d _mm_add_pd (__m128d a, __m128d b);
-    ///
-    /// ## Operation
-    ///
-    /// ### VADDPD (EVEX Encoded Versions) When SRC2 Operand is a Vector Register
-    /// ```ignore
-    /// (KL, VL) = (2, 128), (4, 256), (8, 512)
-    /// IF (VL = 512) AND (EVEX.b = 1)
-    ///     THEN
-    ///         SET_ROUNDING_MODE_FOR_THIS_INSTRUCTION(EVEX.RC);
-    ///     ELSE
-    ///         SET_ROUNDING_MODE_FOR_THIS_INSTRUCTION(MXCSR.RC);
-    /// FI;
-    /// FOR j := 0 TO KL-1
-    ///     i := j * 64
-    ///     IF k1[j] OR *no writemask*
-    ///         THEN DEST[i+63:i] := SRC1[i+63:i] + SRC2[i+63:i]
-    ///         ELSE
-    ///             IF *merging-masking* ; merging-masking
-    ///                 THEN *DEST[i+63:i] remains unchanged*
-    ///                 ELSE ; zeroing-masking
-    ///                     DEST[i+63:i] := 0
-    ///             FI
-    ///     FI;
-    /// ENDFOR
-    /// DEST[MAXVL-1:VL] := 0
-    /// ```
-    ///
-    /// ### VADDPD (EVEX Encoded Versions) When SRC2 Operand is a Memory Source
-    /// ```ignore
-    /// (KL, VL) = (2, 128), (4, 256), (8, 512)
-    /// FOR j := 0 TO KL-1
-    ///     i := j * 64
-    ///     IF k1[j] OR *no writemask*
-    ///         THEN
-    ///             IF (EVEX.b = 1)
-    ///                 THEN
-    ///                     DEST[i+63:i] := SRC1[i+63:i] + SRC2[63:0]
-    ///                 ELSE
-    ///                     DEST[i+63:i] := SRC1[i+63:i] + SRC2[i+63:i]
-    ///             FI;
-    ///         ELSE
-    ///             IF *merging-masking* ; merging-masking
-    ///                 THEN *DEST[i+63:i] remains unchanged*
-    ///                 ELSE ; zeroing-masking
-    ///                     DEST[i+63:i] := 0
-    ///             FI
-    ///     FI;
-    /// ENDFOR
-    /// DEST[MAXVL-1:VL] := 0
-    /// ```
-    ///
-    /// ### VADDPD (VEX.256 Encoded Version)
-    /// ```ignore
-    /// DEST[63:0] := SRC1[63:0] + SRC2[63:0]
-    /// DEST[127:64] := SRC1[127:64] + SRC2[127:64]
-    /// DEST[191:128] := SRC1[191:128] + SRC2[191:128]
-    /// DEST[255:192] := SRC1[255:192] + SRC2[255:192]
-    /// DEST[MAXVL-1:256] := 0
-    /// ```
-    ///
-    /// ### VADDPD (VEX.128 Encoded Version)
-    /// ```ignore
-    /// DEST[63:0] := SRC1[63:0] + SRC2[63:0]
-    /// DEST[127:64] := SRC1[127:64] + SRC2[127:64]
-    /// DEST[MAXVL-1:128] := 0
-    /// ```
-    ///
-    /// ### ADDPD (128-bit Legacy SSE Version)
-    /// ```ignore
-    /// DEST[63:0] := DEST[63:0] + SRC[63:0]
-    /// DEST[127:64] := DEST[127:64] + SRC[127:64]
-    /// DEST[MAXVL-1:128] (Unmodified)
-    /// ```
-    Addpd,
-    /// # addps
-    ///
-    /// Add Packed Single Precision Floating-Point Values
-    ///
-    /// - addps xmm1, xmm2/m128 - Add packed single precision floating-point values from xmm2/m128 to xmm1 and store result in xmm1.
-    /// - vaddps xmm1, xmm2, xmm3/m128 - Add packed single precision floating-point values from xmm3/m128 to xmm2 and store result in xmm1.
-    /// - vaddps ymm1, ymm2, ymm3/m256 - Add packed single precision floating-point values from ymm3/m256 to ymm2 and store result in ymm1.
-    /// - vaddps xmm1 {k1}{z}, xmm2, xmm3/m128/m32bcst - Add packed single precision floating-point values from xmm3/m128/m32bcst to xmm2 and store result in xmm1 with writemask k1.
-    /// - vaddps ymm1 {k1}{z}, ymm2, ymm3/m256/m32bcst - Add packed single precision floating-point values from ymm3/m256/m32bcst to ymm2 and store result in ymm1 with writemask k1.
-    /// - vaddps zmm1 {k1}{z}, zmm2, zmm3/m512/m32bcst{er} - Add packed single precision floating-point values from zmm3/m512/m32bcst to zmm2 and store result in zmm1 with writemask k1.
-    ///
-    /// [Document](https://eveheeero.github.io/book/Intel%C2%AE_64_and_IA-32_Architectures_Developer's_Manual-2/?page=147)
-    ///
-    /// Adds four, eight or sixteen packed single precision floating-point values from the first source operand with the
-    /// second source operand, and stores the packed single precision floating-point result in the destination operand.
-    ///
-    /// EVEX encoded versions: The first source operand is a ZMM/YMM/XMM register. The second source operand can be
-    /// a ZMM/YMM/XMM register, a 512/256/128-bit memory location or a 512/256/128-bit vector broadcasted from a
-    /// 32-bit memory location. The destination operand is a ZMM/YMM/XMM register conditionally updated with
-    /// writemask k1.
-    ///
-    /// VEX.256 encoded version: The first source operand is a YMM register. The second source operand can be a YMM
-    /// register or a 256-bit memory location. The destination operand is a YMM register. The upper bits (MAXVL-1:256) of
-    /// the corresponding ZMM register destination are zeroed.
-    ///
-    /// VEX.128 encoded version: the first source operand is a XMM register. The second source operand is an XMM
-    /// register or 128-bit memory location. The destination operand is an XMM register. The upper bits (MAXVL-1:128) of
-    /// the corresponding ZMM register destination are zeroed.
-    ///
-    /// 128-bit Legacy SSE version: The second source can be an XMM register or an 128-bit memory location. The desti-
-    /// nation is not distinct from the first source XMM register and the upper Bits (MAXVL-1:128) of the corresponding
-    /// ZMM register destination are unmodified.
-    ///
-    /// ## Compatibility
-    ///
-    /// ### addps xmm1, xmm2/m128
-    /// - 64/32Bit mode support: V/V
-    /// - CPUID Feature Flag: SSE
-    ///
-    /// ### vaddps xmm1, xmm2, xmm3/m128
-    /// - 64/32Bit mode support: V/V
-    /// - CPUID Feature Flag: AVX
-    ///
-    /// ### vaddps ymm1, ymm2, ymm3/m256
-    /// - 64/32Bit mode support: V/V
-    /// - CPUID Feature Flag: AVX
-    ///
-    /// ### vaddps xmm1 {k1}{z}, xmm2, xmm3/m128/m32bcst
-    /// - 64/32Bit mode support: V/V
-    /// - CPUID Feature Flag: AVX512VL + AVX512F
-    ///
-    /// ### vaddps ymm1 {k1}{z}, ymm2, ymm3/m256/m32bcst
-    /// - 64/32Bit mode support: V/V
-    /// - CPUID Feature Flag: AVX512VL + AVX512F
-    ///
-    /// ### vaddps zmm1 {k1}{z}, zmm2, zmm3/m512/m32bcst{er}
-    /// - 64/32Bit mode support: V/V
-    /// - CPUID Feature Flag: AVX512F
-    ///
-    /// ## Opcode
-    /// - addps xmm1, xmm2/m128 - np 0f 58 /r
-    /// - vaddps xmm1, xmm2, xmm3/m128 - VEX.128.0f.WIG 58 /r
-    /// - vaddps ymm1, ymm2, ymm3/m256 - VEX.256.0f.WIG 58 /r
-    /// - vaddps xmm1 {k1}{z}, xmm2, xmm3/m128/m32bcst - EVEX.128.0f.w0 58 /r
-    /// - vaddps ymm1 {k1}{z}, ymm2, ymm3/m256/m32bcst - EVEX.256.0f.w0 58 /r
-    /// - vaddps zmm1 {k1}{z}, zmm2, zmm3/m512/m32bcst{er} - EVEX.512.0f.w0 58 /r
-    ///
-    /// ## Exceptions
-    ///
-    /// ### SIMD Floating-Point Exceptions
-    /// - Overflow, Underflow, Invalid, Precision, Denormal.
-    ///
-    /// ### Other Exceptions
-    /// - VEX-encoded instruction, see Table 2-19, “Type 2 Class Exception Conditions.”
-    /// - EVEX-encoded instruction, see Table 2-46, “Type E2 Class Exception Conditions.”
-    ///
-    /// ## Intel C/C++ Compiler Intrinsic Equivalent
-    /// VADDPS __m512 _mm512_add_ps (__m512 a, __m512 b);
-    /// VADDPS __m512 _mm512_mask_add_ps (__m512 s, __mmask16 k, __m512 a, __m512 b);
-    /// VADDPS __m512 _mm512_maskz_add_ps (__mmask16 k, __m512 a, __m512 b);
-    /// VADDPS __m256 _mm256_mask_add_ps (__m256 s, __mmask8 k, __m256 a, __m256 b);
-    /// VADDPS __m256 _mm256_maskz_add_ps (__mmask8 k, __m256 a, __m256 b);
-    /// VADDPS __m128 _mm_mask_add_ps (__m128d s, __mmask8 k, __m128 a, __m128 b);
-    /// VADDPS __m128 _mm_maskz_add_ps (__mmask8 k, __m128 a, __m128 b);
-    /// VADDPS __m512 _mm512_add_round_ps (__m512 a, __m512 b, int);
-    /// VADDPS __m512 _mm512_mask_add_round_ps (__m512 s, __mmask16 k, __m512 a, __m512 b, int);
-    /// VADDPS __m512 _mm512_maskz_add_round_ps (__mmask16 k, __m512 a, __m512 b, int);
-    /// ADDPS __m256 _mm256_add_ps (__m256 a, __m256 b);
-    /// ADDPS __m128 _mm_add_ps (__m128 a, __m128 b);
-    ///
-    /// ## Operation
-    ///
-    /// ### VADDPS (EVEX Encoded Versions) When SRC2 Operand is a Register
-    /// ```ignore
-    /// (KL, VL) = (4, 128), (8, 256), (16, 512)
-    /// IF (VL = 512) AND (EVEX.b = 1)
-    ///     THEN
-    ///         SET_ROUNDING_MODE_FOR_THIS_INSTRUCTION(EVEX.RC);
-    ///     ELSE
-    ///         SET_ROUNDING_MODE_FOR_THIS_INSTRUCTION(MXCSR.RC);
-    /// FI;
-    /// FOR j := 0 TO KL-1
-    ///     i := j * 32
-    ///     IF k1[j] OR *no writemask*
-    ///         THEN DEST[i+31:i] := SRC1[i+31:i] + SRC2[i+31:i]
-    ///         ELSE
-    ///             IF *merging-masking* ; merging-masking
-    ///                 THEN *DEST[i+31:i] remains unchanged*
-    ///                 ELSE ; zeroing-masking
-    ///                     DEST[i+31:i] := 0
-    ///             FI
-    ///     FI;
-    /// ENDFOR;
-    /// DEST[MAXVL-1:VL] := 0
-    /// ```
-    ///
-    /// ### VADDPS (EVEX Encoded Versions) When SRC2 Operand is a Memory Source
-    /// ```ignore
-    /// (KL, VL) = (4, 128), (8, 256), (16, 512)
-    /// FOR j := 0 TO KL-1
-    ///     i := j * 32
-    ///     IF k1[j] OR *no writemask*
-    ///     THEN
-    ///         IF (EVEX.b = 1)
-    ///             THEN
-    ///                 DEST[i+31:i] := SRC1[i+31:i] + SRC2[31:0]
-    ///             ELSE
-    ///                 DEST[i+31:i] := SRC1[i+31:i] + SRC2[i+31:i]
-    ///         FI;
-    ///     ELSE
-    ///         IF *merging-masking* ; merging-masking
-    ///             THEN *DEST[i+31:i] remains unchanged*
-    ///             ELSE ; zeroing-masking
-    ///                 DEST[i+31:i] := 0
-    ///         FI
-    ///     FI;
-    /// ENDFOR;
-    /// DEST[MAXVL-1:VL] := 0
-    /// ```
-    ///
-    /// ### VADDPS (VEX.256 Encoded Version)
-    /// ```ignore
-    /// DEST[31:0] := SRC1[31:0] + SRC2[31:0]
-    /// DEST[63:32] := SRC1[63:32] + SRC2[63:32]
-    /// DEST[95:64] := SRC1[95:64] + SRC2[95:64]
-    /// DEST[127:96] := SRC1[127:96] + SRC2[127:96]
-    /// DEST[159:128] := SRC1[159:128] + SRC2[159:128]
-    /// DEST[191:160]:= SRC1[191:160] + SRC2[191:160]
-    /// DEST[223:192] := SRC1[223:192] + SRC2[223:192]
-    /// DEST[255:224] := SRC1[255:224] + SRC2[255:224].
-    /// DEST[MAXVL-1:256] := 0
-    /// ```
-    ///
-    /// ### VADDPS (VEX.128 Encoded Version)
-    /// ```ignore
-    /// DEST[31:0] := SRC1[31:0] + SRC2[31:0]
-    /// DEST[63:32] := SRC1[63:32] + SRC2[63:32]
-    /// DEST[95:64] := SRC1[95:64] + SRC2[95:64]
-    /// DEST[127:96] := SRC1[127:96] + SRC2[127:96]
-    /// DEST[MAXVL-1:128] := 0
-    /// ```
-    ///
-    /// ### ADDPS (128-bit Legacy SSE Version)
-    /// ```ignore
-    /// DEST[31:0] := SRC1[31:0] + SRC2[31:0]
-    /// DEST[63:32] := SRC1[63:32] + SRC2[63:32]
-    /// DEST[95:64] := SRC1[95:64] + SRC2[95:64]
-    /// DEST[127:96] := SRC1[127:96] + SRC2[127:96]
-    /// DEST[MAXVL-1:128] (Unmodified)
-    /// ```
-    Addps,
-    /// # addsd
-    ///
-    /// Add Scalar Double Precision Floating-Point Values
-    ///
-    /// - addsd xmm1, xmm2/m64 - Add the low double precision floating-point value from xmm2/mem to xmm1 and store the result in xmm1.
-    /// - vaddsd xmm1, xmm2, xmm3/m64 - Add the low double precision floating-point value from xmm3/mem to xmm2 and store the result in xmm1.
-    /// - vaddsd xmm1 {k1}{z}, xmm2, xmm3/m64{er} - Add the low double precision floating-point value from xmm3/m64 to xmm2 and store the result in xmm1 with writemask k1.
-    ///
-    /// [Document](https://eveheeero.github.io/book/Intel%C2%AE_64_and_IA-32_Architectures_Developer's_Manual-2/?page=150)
-    ///
-    /// Adds the low double precision floating-point values from the second source operand and the first source operand
-    /// and stores the double precision floating-point result in the destination operand.
-    ///
-    /// The second source operand can be an XMM register or a 64-bit memory location. The first source and destination
-    /// operands are XMM registers.
-    ///
-    /// 128-bit Legacy SSE version: The first source and destination operands are the same. Bits (MAXVL-1:64) of the
-    /// corresponding destination register remain unchanged.
-    ///
-    /// EVEX and VEX.128 encoded version: The first source operand is encoded by EVEX.vvvv/VEX.vvvv. Bits (127:64) of
-    /// the XMM register destination are copied from corresponding bits in the first source operand. Bits (MAXVL-1:128) of
-    /// the destination register are zeroed.
-    ///
-    /// EVEX version: The low quadword element of the destination is updated according to the writemask.
-    ///
-    /// Software should ensure VADDSD is encoded with VEX.L=0. Encoding VADDSD with VEX.L=1 may encounter unpre-
-    /// dictable behavior across different processor generations.
-    ///
-    /// ## Compatibility
-    ///
-    /// ### addsd xmm1, xmm2/m64
-    /// - 64/32Bit mode support: V/V
-    /// - CPUID Feature Flag: SSE2
-    ///
-    /// ### vaddsd xmm1, xmm2, xmm3/m64
-    /// - 64/32Bit mode support: V/V
-    /// - CPUID Feature Flag: AVX
-    ///
-    /// ### vaddsd xmm1 {k1}{z}, xmm2, xmm3/m64{er}
-    /// - 64/32Bit mode support: V/V
-    /// - CPUID Feature Flag: AVX512F
-    ///
-    /// ## Opcode
-    /// - addss xmm1, xmm2/m32 - F2 0f 58 /r
-    /// - vaddss xmm1, xmm2, xmm3/m32 - VEX.LIG.F2.0f.WIG 58 /r
-    /// - vaddss xmm1 {k1}{z}, xmm2, xmm3/m32{er} - EVEX.LIG.F2.0f.W1 58 /r
-    ///
-    /// ## Exceptions
-    ///
-    /// ### SIMD Floating-Point Exceptions
-    /// - Overflow, Underflow, Invalid, Precision, Denormal.
-    ///
-    /// ### Other Exceptions
-    /// VEX-encoded instruction, see Table 2-20, “Type 3 Class Exception Conditions.”
-    /// EVEX-encoded instruction, see Table 2-47, “Type E3 Class Exception Conditions.”
-    ///
-    /// ## Intel C/C++ Compiler Intrinsic Equivalent
-    /// VADDSD __m128d _mm_mask_add_sd (__m128d s, __mmask8 k, __m128d a, __m128d b);
-    /// VADDSD __m128d _mm_maskz_add_sd (__mmask8 k, __m128d a, __m128d b);
-    /// VADDSD __m128d _mm_add_round_sd (__m128d a, __m128d b, int);
-    /// VADDSD __m128d _mm_mask_add_round_sd (__m128d s, __mmask8 k, __m128d a, __m128d b, int);
-    /// VADDSD __m128d _mm_maskz_add_round_sd (__mmask8 k, __m128d a, __m128d b, int);
-    /// ADDSD __m128d _mm_add_sd (__m128d a, __m128d b);
-    ///
-    /// ## Operation
-    ///
-    /// ### VADDSD (EVEX Encoded Version)
-    /// ```ignore
-    /// IF (EVEX.b = 1) AND SRC2 *is a register*
-    ///     THEN
-    ///         SET_ROUNDING_MODE_FOR_THIS_INSTRUCTION(EVEX.RC);
-    ///     ELSE
-    ///         SET_ROUNDING_MODE_FOR_THIS_INSTRUCTION(MXCSR.RC);
-    /// FI;
-    /// IF k1[0] or *no writemask*
-    ///     THEN DEST[63:0] := SRC1[63:0] + SRC2[63:0]
-    ///     ELSE
-    ///         IF *merging-masking* ; merging-masking
-    ///             THEN *DEST[63:0] remains unchanged*
-    ///             ELSE ; zeroing-masking
-    ///                 THEN DEST[63:0] := 0
-    ///         FI;
-    /// FI;
-    /// DEST[127:64] := SRC1[127:64]
-    /// DEST[MAXVL-1:128] := 0
-    /// ```
-    ///
-    /// ### VADDSD (VEX.128 Encoded Version)
-    /// ```ignore
-    /// DEST[63:0] := SRC1[63:0] + SRC2[63:0]
-    /// DEST[127:64] := SRC1[127:64]
-    /// DEST[MAXVL-1:128] := 0
-    /// ```
-    ///
-    /// ### ADDSD (128-bit Legacy SSE Version)
-    /// ```ignore
-    /// DEST[63:0] := DEST[63:0] + SRC[63:0]
-    /// DEST[MAXVL-1:64] (Unmodified)
-    /// ```
-    Addsd,
-    /// # addss
-    ///
-    /// Add Scalar Single Precision Floating-Point Values
-    ///
-    /// - addss xmm1, xmm2/m32 - Add the low single precision floating-point value from xmm2/mem to xmm1 and store the result in xmm1.
-    /// - vaddss xmm1, xmm2, xmm3/m32 - Add the low single precision floating-point value from xmm3/mem to xmm2 and store the result in xmm1.
-    /// - vaddss xmm1 {k1}{z}, xmm2, xmm3/m32{er} - Add the low single precision floating-point value from xmm3/m32 to xmm2 and store the result in xmm1 with writemask k1.
-    ///
-    /// [Document](https://eveheeero.github.io/book/Intel%C2%AE_64_and_IA-32_Architectures_Developer's_Manual-2/?page=152)
-    ///
-    /// Adds the low single precision floating-point values from the second source operand and the first source operand,
-    /// and stores the double precision floating-point result in the destination operand.
-    ///
-    /// The second source operand can be an XMM register or a 64-bit memory location. The first source and destination
-    /// operands are XMM registers.
-    ///
-    /// 128-bit Legacy SSE version: The first source and destination operands are the same. Bits (MAXVL-1:32) of the
-    /// corresponding the destination register remain unchanged.
-    ///
-    /// EVEX and VEX.128 encoded version: The first source operand is encoded by EVEX.vvvv/VEX.vvvv. Bits (127:32) of
-    /// the XMM register destination are copied from corresponding bits in the first source operand. Bits (MAXVL-1:128) of
-    /// the destination register are zeroed.
-    ///
-    /// EVEX version: The low doubleword element of the destination is updated according to the writemask.
-    ///
-    /// Software should ensure VADDSS is encoded with VEX.L=0. Encoding VADDSS with VEX.L=1 may encounter unpre-
-    /// dictable behavior across different processor generations.
-    ///
-    /// ## Compatibility
-    ///
-    /// ### addss xmm1, xmm2/m32
-    /// - 64/32Bit mode support: V/V
-    /// - CPUID Feature Flag: SSE
-    ///
-    /// ### vaddss xmm1, xmm2, xmm3/m32
-    /// - 64/32Bit mode support: V/V
-    /// - CPUID Feature Flag: AVX
-    ///
-    /// ### vaddss xmm1 {k1}{z}, xmm2, xmm3/m32{er}
-    /// - 64/32Bit mode support: V/V
-    /// - CPUID Feature Flag: AVX512F
-    ///
-    /// ## Opcode
-    /// - addss xmm1, xmm2/m32 - F3 0f 58 /r
-    /// - vaddss xmm1, xmm2, xmm3/m32 - VEX.LIG.F3.0f.WIG 58 /r
-    /// - vaddss xmm1 {k1}{z}, xmm2, xmm3/m32{er} - EVEX.LIG.F3.0f.W0 58 /r
-    ///
-    /// ## Exceptions
-    ///
-    /// ### SIMD Floating-Point Exceptions
-    /// - Overflow, Underflow, Invalid, Precision, Denormal.
-    ///
-    /// ### Other Exceptions
-    /// VEX-encoded instruction, see Table 2-20, “Type 3 Class Exception Conditions.”
-    /// EVEX-encoded instruction, see Table 2-47, “Type E3 Class Exception Conditions.”
-    ///
-    /// ## Intel C/C++ Compiler Intrinsic Equivalent
-    /// VADDSS __m128 _mm_mask_add_ss (__m128 s, __mmask8 k, __m128 a, __m128 b);
-    /// VADDSS __m128 _mm_maskz_add_ss (__mmask8 k, __m128 a, __m128 b);
-    /// VADDSS __m128 _mm_add_round_ss (__m128 a, __m128 b, int);
-    /// VADDSS __m128 _mm_mask_add_round_ss (__m128 s, __mmask8 k, __m128 a, __m128 b, int);
-    /// VADDSS __m128 _mm_maskz_add_round_ss (__mmask8 k, __m128 a, __m128 b, int);
-    /// ADDSS __m128 _mm_add_ss (__m128 a, __m128 b);
-    ///
-    /// ## Operation
-    ///
-    /// ### VADDSS (EVEX Encoded Versions)
-    /// ```ignore
-    /// IF (EVEX.b = 1) AND SRC2 *is a register*
-    ///     THEN
-    ///         SET_ROUNDING_MODE_FOR_THIS_INSTRUCTION(EVEX.RC);
-    ///     ELSE
-    ///         SET_ROUNDING_MODE_FOR_THIS_INSTRUCTION(MXCSR.RC);
-    /// FI;
-    /// IF k1[0] or *no writemask*
-    ///     THEN DEST[31:0] := SRC1[31:0] + SRC2[31:0]
-    ///     ELSE
-    ///         IF *merging-masking* ; merging-masking
-    ///             THEN *DEST[31:0] remains unchanged*
-    ///             ELSE ; zeroing-masking
-    ///                 THEN DEST[31:0] := 0
-    ///     FI;
-    /// FI;
-    /// DEST[127:32] := SRC1[127:32]
-    /// DEST[MAXVL-1:128] := 0
-    /// ```
-    ///
-    /// ### VADDSS DEST, SRC1, SRC2 (VEX.128 Encoded Version)
-    /// ```ignore
-    /// DEST[31:0] := SRC1[31:0] + SRC2[31:0]
-    /// DEST[127:32] := SRC1[127:32]
-    /// DEST[MAXVL-1:128] := 0
-    /// ```
-    ///
-    /// ### ADDSS DEST, SRC (128-bit Legacy SSE Version)
-    /// ```ignore
-    /// DEST[31:0] := DEST[31:0] + SRC[31:0]
-    /// DEST[MAXVL-1:32] (Unmodified)
-    /// ```
-    Addss,
-    /// # addsubpd
-    ///
-    /// Packed Double Precision Floating-Point Add/Subtract
-    ///
-    /// - addsubpd xmm1, xmm2/m128 - Add/subtract packed double precision floating-point values from xmm2/m128 to xmm1.
-    /// - vaddsubpd xmm1, xmm2, xmm3/m128 - Add/subtract packed double precision floating-point values from xmm3/m128 to xmm2 and store result in xmm1.
-    /// - vaddsubpd ymm1, ymm2, ymm3/m256 - Add/subtract packed double precision floating-point values from ymm3/m256 to ymm2 and store result in ymm1.
-    ///
-    /// [Document](https://eveheeero.github.io/book/Intel%C2%AE_64_and_IA-32_Architectures_Developer's_Manual-2/?page=154)
-    ///
-    /// Adds odd-numbered double precision floating-point values of the first source operand (second operand) with the
-    /// corresponding double precision floating-point values from the second source operand (third operand); stores the
-    /// result in the odd-numbered values of the destination operand (first operand). Subtracts the even-numbered double
-    /// precision floating-point values from the second source operand from the corresponding double precision floating
-    /// values in the first source operand; stores the result into the even-numbered values of the destination operand.
-    ///
-    /// In 64-bit mode, using a REX prefix in the form of REX.R permits this instruction to access additional registers
-    /// (XMM8-XMM15).
-    ///
-    /// 128-bit Legacy SSE version: The second source can be an XMM register or an 128-bit memory location. The desti-
-    /// nation is not distinct from the first source XMM register and the upper bits (MAXVL-1:128) of the corresponding
-    /// YMM register destination are unmodified. See Figure 3-3.
-    ///
-    /// VEX.128 encoded version: the first source operand is an XMM register or 128-bit memory location. The destination
-    /// operand is an XMM register. The upper bits (MAXVL-1:128) of the corresponding YMM register destination are
-    /// zeroed.
-    ///
-    /// VEX.256 encoded version: The first source operand is a YMM register. The second source operand can be a YMM
-    /// register or a 256-bit memory location. The destination operand is a YMM register.
-    ///
-    /// ## Compatibility
-    ///
-    /// ### addsuppd xmm1, xmm2/m128
-    /// - 64/32Bit mode support: V/V
-    /// - CPUID Feature Flag: SSE3
-    ///
-    /// ### vaddsubpd xmm1, xmm2, xmm3/m128
-    /// - 64/32Bit mode support: V/V
-    /// - CPUID Feature Flag: AVX
-    ///
-    /// ### vaddsubpd ymm1, ymm2, ymm3/m256
-    /// - 64/32Bit mode support: V/V
-    /// - CPUID Feature Flag: AVX
-    ///
-    /// ## Opcode
-    /// - addsubpd xmm1, xmm2/m128 - 66 0f d0 /r
-    /// - vaddsubpd xmm1, xmm2, xmm3/m128 - VEX.128.66.0f.WIG d0 /r
-    /// - vaddsubpd ymm1, ymm2, ymm3/m256 - VEX.256.66.0f.WIG d0 /r
-    ///
-    /// ## Exceptions
-    /// - When the source operand is a memory operand, it must be aligned on a 16-byte boundary or a general-protection exception (#GP) will be generated.
-    ///
-    /// ### SIMD Floating-Point Exceptions
-    /// - Overflow, Underflow, Invalid, Precision, Denormal.
-    ///
-    /// ### Other Exceptions
-    /// See Table 2-19, “Type 2 Class Exception Conditions.”
-    ///
-    /// ## Intel C/C++ Compiler Intrinsic Equivalent
-    /// ADDSUBPD __m128d _mm_addsub_pd(__m128d a, __m128d b)
-    /// VADDSUBPD __m256d _mm256_addsub_pd (__m256d a, __m256d b)
-    ///
-    /// ## Operation
-    ///
-    /// ### ADDSUBPD (128-bit Legacy SSE Version)
-    /// ```ignore
-    /// DEST[63:0] := DEST[63:0] - SRC[63:0]
-    /// DEST[127:64] := DEST[127:64] + SRC[127:64]
-    /// DEST[MAXVL-1:128] (Unmodified)
-    /// ```
-    ///
-    /// ### VADDSUBPD (VEX.128 Encoded Version)
-    /// ```ignore
-    /// DEST[63:0] := SRC1[63:0] - SRC2[63:0]
-    /// DEST[127:64] := SRC1[127:64] + SRC2[127:64]
-    /// DEST[MAXVL-1:128] := 0
-    /// ```
-    ///
-    /// ### VADDSUBPD (VEX.256 Encoded Version)
-    /// ```ignore
-    /// DEST[63:0] := SRC1[63:0] - SRC2[63:0]
-    /// DEST[127:64] := SRC1[127:64] + SRC2[127:64]
-    /// DEST[191:128] := SRC1[191:128] - SRC2[191:128]
-    /// DEST[255:192] := SRC1[255:192] + SRC2[255:192]
-    /// ```
-    Addsubpd,
-    /// # addsubps
-    ///
-    /// Packed Single Precision Floating-Point Add/Subtract
-    ///
-    /// - addsubps xmm1, xmm2/m128 - Add/subtract single precision floating-point values from xmm2/m128 to xmm1.
-    /// - vaddsubps xmm1, xmm2, xmm3/m128 - Add/subtract single precision floating-point values from xmm3/mem to xmm2 and stores result in xmm1.
-    /// - vaddsubps ymm1, ymm2, ymm3/m256 - Add / subtract single precision floating-point values from ymm3/mem to ymm2 and stores result in ymm1.
-    ///
-    /// [Document](https://eveheeero.github.io/book/Intel%C2%AE_64_and_IA-32_Architectures_Developer's_Manual-2/?page=156)
-    ///
-    /// Adds odd-numbered single precision floating-point values of the first source operand (second operand) with the
-    /// corresponding single precision floating-point values from the second source operand (third operand); stores the
-    /// result in the odd-numbered values of the destination operand (first operand). Subtracts the even-numbered single
-    /// precision floating-point values from the second source operand from the corresponding single precision floating
-    /// values in the first source operand; stores the result into the even-numbered values of the destination operand.
-    ///
-    /// In 64-bit mode, using a REX prefix in the form of REX.R permits this instruction to access additional registers
-    /// (XMM8-XMM15).
-    ///
-    /// 128-bit Legacy SSE version: The second source can be an XMM register or an 128-bit memory location. The desti-
-    /// nation is not distinct from the first source XMM register and the upper bits (MAXVL-1:128) of the corresponding
-    /// YMM register destination are unmodified. See Figure 3-4.
-    ///
-    /// VEX.128 encoded version: the first source operand is an XMM register or 128-bit memory location. The destination
-    /// operand is an XMM register. The upper bits (MAXVL-1:128) of the corresponding YMM register destination are
-    /// zeroed.
-    ///
-    /// VEX.256 encoded version: The first source operand is a YMM register. The second source operand can be a YMM
-    /// register or a 256-bit memory location. The destination operand is a YMM register.
-    ///
-    /// ## Compatibility
-    ///
-    /// ### addsubps xmm1, xmm2/m128
-    /// - 64/32Bit mode support: V/V
-    /// - CPUID Feature Flag: SSE3
-    ///
-    /// ### vaddsubps xmm1, xmm2, xmm3/m128
-    /// - 64/32Bit mode support: V/V
-    /// - CPUID Feature Flag: AVX
-    ///
-    /// ### vaddsubps ymm1, ymm2, ymm3/m256
-    /// - 64/32Bit mode support: V/V
-    /// - CPUID Feature Flag: AVX
-    ///
-    /// ## Opcode
-    /// - addsubps xmm1, xmm2/m128 - f2 0f d0 /r
-    /// - vaddsubps xmm1, xmm2, xmm3/m128 - VEX.128.f2.0f.WIG d0 /r
-    /// - vaddsubps ymm1, ymm2, ymm3/m256 - VEX.256.f2.0f.WIG d0 /r
-    ///
-    /// ## Exceptions
-    /// - When the source operand is a memory operand, it must be aligned on a 16-byte boundary or a general-protection exception (#GP) will be generated.
-    ///
-    /// ### SIMD Floating-Point Exceptions
-    /// - Overflow, Underflow, Invalid, Precision, Denormal.
-    ///
-    /// ### Other Exceptions
-    /// See Table 2-19, “Type 2 Class Exception Conditions.”
-    ///
-    /// ## Intel C/C++ Compiler Intrinsic Equivalent
-    /// ADDSUBPS __m128 _mm_addsub_ps(__m128 a, __m128 b)
-    /// VADDSUBPS __m256 _mm256_addsub_ps (__m256 a, __m256 b)
-    ///
-    /// ## Operation
-    ///
-    /// ### ADDSUBPD (128-bit Legacy SSE Version)
-    /// ```ignore
-    /// DEST[31:0] := DEST[31:0] - SRC[31:0]
-    /// DEST[63:32] := DEST[63:32] + SRC[63:32]
-    /// DEST[95:64] := DEST[95:64] - SRC[95:64]
-    /// DEST[127:96] := DEST[127:96] + SRC[127:96]
-    /// DEST[MAXVL-1:128] (Unmodified)
-    /// ```
-    ///
-    /// ### VADDSUBPS (VEX.128 Encoded Version)
-    /// ```ignore
-    /// DEST[31:0] := SRC1[31:0] - SRC2[31:0]
-    /// DEST[63:32] := SRC1[63:32] + SRC2[63:32]
-    /// DEST[95:64] := SRC1[95:64] - SRC2[95:64]
-    /// DEST[127:96] := SRC1[127:96] + SRC2[127:96]
-    /// DEST[MAXVL-1:128] := 0
-    /// ```
-    ///
-    /// ### VADDSUBPS (VEX.256 Encoded Version)
-    /// ```ignore
-    /// DEST[31:0] := SRC1[31:0] - SRC2[31:0]
-    /// DEST[63:32] := SRC1[63:32] + SRC2[63:32]
-    /// DEST[95:64] := SRC1[95:64] - SRC2[95:64]
-    /// DEST[127:96] := SRC1[127:96] + SRC2[127:96]
-    /// DEST[159:128] := SRC1[159:128] - SRC2[159:128]
-    /// DEST[191:160] := SRC1[191:160] + SRC2[191:160]
-    /// DEST[223:192] := SRC1[223:192] - SRC2[223:192]
-    /// DEST[255:224] := SRC1[255:224] + SRC2[255:224]
-    /// ```
-    Addsubps,
-    /// # adox
-    ///
-    /// Unsigned Integer Addition of Two Operands With Overflow Flag
-    ///
-    /// - adox r32, r/m32 - Unsigned addition of r32 with OF, r/m32 to r32, writes OF.
-    /// - adox r64, r/m64 - Unsigned addition of r64 with OF, r/m64 to r64, writes OF.
-    ///
-    /// [Document](https://eveheeero.github.io/book/Intel%C2%AE_64_and_IA-32_Architectures_Developer's_Manual-2/?page=159)
-    ///
-    /// Performs an unsigned addition of the destination operand (first operand), the source operand (second operand)
-    /// and the overflow-flag (OF) and stores the result in the destination operand. The destination operand is a general-
-    /// purpose register, whereas the source operand can be a general-purpose register or memory location. The state of
-    /// OF represents a carry from a previous addition. The instruction sets the OF flag with the carry generated by the
-    /// unsigned addition of the operands.
-    ///
-    /// The ADOX instruction is executed in the context of multi-precision addition, where we add a series of operands with
-    /// a carry-chain. At the beginning of a chain of additions, we execute an instruction to zero the OF (e.g. XOR).
-    ///
-    /// This instruction is supported in real mode and virtual-8086 mode. The operand size is always 32 bits if not in 64-
-    /// bit mode.
-    ///
-    /// In 64-bit mode, the default operation size is 32 bits. Using a REX Prefix in the form of REX.R permits access to addi-
-    /// tional registers (R8-15). Using REX Prefix in the form of REX.W promotes operation to 64-bits.
-    ///
-    /// ADOX executes normally either inside or outside a transaction region.
-    ///
-    /// Note: ADOX defines the CF and OF flags differently than the ADD/ADC instructions as defined in Intel® 64 and
-    /// IA-32 Architectures Software Developer’s Manual, Volume 2A.
-    ///
-    /// ## Compatibility
-    ///
-    /// ### adox r32, r/m32
-    /// - 64/32Bit mode support: V/V
-    /// - CPUID Feature Flag: ADX
-    ///
-    /// ### adox r64, r/m64
-    /// - 64/32Bit mode support: V/NE
-    /// - CPUID Feature Flag: ADX
-    ///
-    /// ## Opcode
-    /// - adox r32, r/m32 - f3 0f 38 f6 /r
-    /// - adox r64, r/m64 - f3 REX.W 0f 38 f6 /r
-    ///
-    /// ## Flags affected
-    /// - OF is updated based on result. CF, SF, ZF, AF, and PF flags are unmodified.
-    ///
-    /// ## Exceptions
-    ///
-    /// ### SIMD Floating-Point Exceptions
-    /// - None.
-    ///
-    /// ### Protected Mode Exceptions
-    /// - UD: If LOCK prefix is used.
-    /// - UD: If CPUID.(EAX=07H, ECX=0H):EBX.ADX[bit 19] = 0.
-    /// - SS(0): For an illegal address in the SS segment.
-    /// - GP(0): For an illegal memory operand effective address in the CS, DS, ES, FS, or GS segments.
-    /// - GP(0): If the DS, ES, FS, or GS register is used to access memory and it contains a NULL segment selector.
-    /// - PF(fault-code): For a page fault.
-    /// - AC(0): If alignment checking is enabled and an unaligned memory reference is made while the current privilege level is 3.
-    ///
-    /// ### Real-Address Mode Exceptions
-    /// - UD: If LOCK prefix is used.
-    /// - UD: If CPUID.(EAX=07H, ECX=0H):EBX.ADX[bit 19] = 0.
-    /// - SS(0): For an illegal address in the SS segment.
-    /// - GP(0): If any part of the operand lies outside the effective address space from 0 to FFFFH.
-    ///
-    /// ### Virtual-8086 Mode Exceptions
-    /// - UD: If LOCK prefix is used.
-    /// - UD: If CPUID.(EAX=07H, ECX=0H):EBX.ADX[bit 19] = 0.
-    /// - SS(0): For an illegal address in the SS segment.
-    /// - GP(0): If any part of the operand lies outside the effective address space from 0 to FFFFH.
-    /// - PF(fault-code): For a page fault.
-    /// - AC(0): If alignment checking is enabled and an unaligned memory reference is made while the current privilege level is 3.
-    ///
-    /// ### Compatibility Mode Exceptions
-    /// - UD: If LOCK prefix is used.
-    /// - UD: If CPUID.(EAX=07H, ECX=0H):EBX.ADX[bit 19] = 0.
-    /// - SS(0): For an illegal address in the SS segment.
-    /// - GP(0): For an illegal memory operand effective address in the CS, DS, ES, FS, or GS segments.
-    /// - GP(0): If the DS, ES, FS, or GS register is used to access memory and it contains a NULL segment selector.
-    /// - PF(fault-code): For a page fault.
-    /// - AC(0): If alignment checking is enabled and an unaligned memory reference is made while the current privilege level is 3.
-    ///
-    /// ### 64-Bit Mode Exceptions
-    /// - UD: If LOCK prefix is used.
-    /// - UD: If CPUID.(EAX=07H, ECX=0H):EBX.ADX[bit 19] = 0.
-    /// - SS(0): If a memory address referencing the SS segment is in a non-canonical form.
-    /// - GP(0): If the memory address is in a non-canonical form.
-    /// - PF(fault-code): For a page fault.
-    /// - AC(0): If alignment checking is enabled and an unaligned memory reference is made while the current privilege level is 3.
-    ///
-    /// ## Intel C/C++ Compiler Intrinsic Equivalent
-    /// unsigned char _addcarryx_u32 (unsigned char c_in, unsigned int src1, unsigned int src2, unsigned int *sum_out);
-    /// unsigned char _addcarryx_u64 (unsigned char c_in, unsigned __int64 src1, unsigned __int64 src2, unsigned __int64 *sum_out);
-    ///
-    /// ## Operation
-    /// ```ignore
-    /// IF OperandSize is 64-bit
-    ///     THEN OF:DEST[63:0] := DEST[63:0] + SRC[63:0] + OF;
-    ///     ELSE OF:DEST[31:0] := DEST[31:0] + SRC[31:0] + OF;
-    /// FI;
-    /// ```
-    Adox,
-    /// # aesdec
-    ///
-    /// Perform One Round of an AES Decryption Flow
-    ///
-    /// - aesdec xmm1, xmm2/m128 - Perform one round of an AES decryption flow, using the Equivalent Inverse Cipher, using one 128-bit data (state) from xmm1 with one 128-bit round key from xmm2/m128.
-    /// - vaesdec xmm1, xmm2, xmm3/m128 - Perform one round of an AES decryption flow, using the Equivalent Inverse Cipher, using one 128-bit data (state) from xmm2 with one 128-bit round key from xmm3/m128; store the result in xmm1.
-    /// - vaesdec ymm1, ymm2, ymm3/m256 - Perform one round of an AES decryption flow, using the Equivalent Inverse Cipher, using two 128-bit data (state) from ymm2 with two 128-bit round keys from ymm3/m256; store the result in ymm1.
-    /// - vaesdec xmm1, xmm2, xmm3/m128 - Perform one round of an AES decryption flow, using the Equivalent Inverse Cipher, using one 128-bit data (state) from xmm2 with one 128-bit round key from xmm3/m128; store the result in xmm1.
-    /// - vaesdec ymm1, ymm2, ymm3/m256 - Perform one round of an AES decryption flow, using the Equivalent Inverse Cipher, using two 128-bit data (state) from ymm2 with two 128-bit round keys from ymm3/m256; store the result in ymm1.
-    /// - vaesdec zmm1, zmm2, zmm3/m512 - Perform one round of an AES decryption flow, using the Equivalent Inverse Cipher, using four 128-bit data (state) from zmm2 with four 128-bit round keys from zmm3/m512; store the result in zmm1.
-    ///
-    /// [Document](https://eveheeero.github.io/book/Intel%C2%AE_64_and_IA-32_Architectures_Developer's_Manual-2/?page=161)
-    ///
-    /// This instruction performs a single round of the AES decryption flow using the Equivalent Inverse Cipher, using
-    /// one/two/four (depending on vector length) 128-bit data (state) from the first source operand with one/two/four
-    /// (depending on vector length) round key(s) from the second source operand, and stores the result in the destina-
-    /// tion operand.
-    ///
-    /// Use the AESDEC instruction for all but the last decryption round. For the last decryption round, use the AESDE-
-    /// CLAST instruction.
-    ///
-    /// VEX and EVEX encoded versions of the instruction allow 3-operand (non-destructive) operation. The legacy
-    /// encoded versions of the instruction require that the first source operand and the destination operand are the same
-    /// and must be an XMM register.
-    ///
-    /// The EVEX encoded form of this instruction does not support memory fault suppression.
-    ///
-    /// ## Compatibility
-    ///
-    /// ### aesdec xmm1, xmm2/m128
-    /// - 64/32Bit mode support: V/V
-    /// - CPUID Feature Flag: AES
-    ///
-    /// ### vaesdec xmm1, xmm2, xmm3/m128
-    /// - 64/32Bit mode support: V/V
-    /// - CPUID Feature Flag: AES + AVX
-    ///
-    /// ### vaesdec ymm1, ymm2, ymm3/m256
-    /// - 64/32Bit mode support: V/V
-    /// - CPUID Feature Flag: VAES
-    ///
-    /// ### vaesdec xmm1, xmm2, xmm3/m128
-    /// - 64/32Bit mode support: V/V
-    /// - CPUID Feature Flag: VAES + AVX512VL
-    ///
-    /// ### vaesdec ymm1, ymm2, ymm3/m256
-    /// - 64/32Bit mode support: V/V
-    /// - CPUID Feature Flag: VAES + AVX512VL
-    ///
-    /// ### vaesdec zmm1, zmm2, zmm3/m512
-    /// - 64/32Bit mode support: V/V
-    /// - CPUID Feature Flag: VAES + AVX512F
-    ///
-    /// ## Opcode
-    /// - aesdec xmm1, xmm2/m128 - 66 0f 38 de /r
-    /// - vaesdec xmm1, xmm2, xmm3/m128 - VEX.128.66.0f38.WIG de /r
-    /// - vaesdec ymm1, ymm2, ymm3/m256 - VEX.256.66.0f38.WIG de /r
-    /// - vaesdec xmm1, xmm2, xmm3/m128 - EVEX.128.66.0f38.WIG de /r
-    /// - vaesdec ymm1, ymm2, ymm3/m256 - EVEX.256.66.0f38.WIG de /r
-    /// - vaesdec zmm1, zmm2, zmm3/m512 - EVEX.512.66.0f38.WIG de /r
-    ///
-    /// ## Exceptions
-    ///
-    /// ### SIMD Floating-Point Exceptions
-    /// - None.
-    ///
-    /// ### Other Exceptions
-    /// See Table 2-21, “Type 4 Class Exception Conditions.”
-    /// EVEX-encoded: See Table 2-50, “Type E4NF Class Exception Conditions.”
-    ///
-    /// ## Intel C/C++ Compiler Intrinsic Equivalent
-    /// (V)AESDEC __m128i _mm_aesdec (__m128i, __m128i)
-    /// VAESDEC __m256i _mm256_aesdec_epi128(__m256i, __m256i);
-    /// VAESDEC __m512i _mm512_aesdec_epi128(__m512i, __m512i);
-    ///
-    /// ## Operation
-    ///
-    /// ### AESDEC
-    /// ```ignore
-    /// STATE := SRC1;
-    /// RoundKey := SRC2;
-    /// STATE := InvShiftRows( STATE );
-    /// STATE := InvSubBytes( STATE );
-    /// STATE := InvMixColumns( STATE );
-    /// DEST[127:0] := STATE XOR RoundKey;
-    /// DEST[MAXVL-1:128] (Unmodified)
-    /// ```
-    ///
-    /// ### VAESDEC (128b and 256b VEX Encoded Versions)
-    /// ```ignore
-    /// (KL,VL) = (1,128), (2,256)
-    /// FOR i = 0 to KL-1:
-    ///     STATE := SRC1.xmm[i]
-    ///     RoundKey := SRC2.xmm[i]
-    ///     STATE := InvShiftRows( STATE )
-    ///     STATE := InvSubBytes( STATE )
-    ///     STATE := InvMixColumns( STATE )
-    ///     DEST.xmm[i] := STATE XOR RoundKey
-    /// DEST[MAXVL-1:VL] := 0
-    /// ```
-    ///
-    /// ### VAESDEC (EVEX Encoded Version)
-    /// ```ignore
-    /// (KL,VL) = (1,128), (2,256), (4,512)
-    /// FOR i = 0 to KL-1:
-    ///     STATE := SRC1.xmm[i]
-    ///     RoundKey := SRC2.xmm[i]
-    ///     STATE := InvShiftRows( STATE )
-    ///     STATE := InvSubBytes( STATE )
-    ///     STATE := InvMixColumns( STATE )
-    ///     DEST.xmm[i] := STATE XOR RoundKey
-    /// DEST[MAXVL-1:VL] :=0
-    /// ```
-    Aesdec,
-    /// # aesdec128kl
-    ///
-    /// Perform Ten Rounds of AES Decryption Flow With Key Locker Using 128-Bit Key
-    ///
-    /// - aesdec128kl xmm,m384 - Decrypt xmm using 128-bit AES key indicated by handle at m384 and store result in xmm.
-    ///
-    /// [Document](https://eveheeero.github.io/book/Intel%C2%AE_64_and_IA-32_Architectures_Developer's_Manual-2/?page=163)
-    ///
-    /// The AESDEC128KL instruction performs 10 rounds of AES to decrypt the first operand using the 128-bit key indi-
-    /// cated by the handle from the second operand. It stores the result in the first operand if the operation succeeds
-    /// (e.g., does not run into a handle violation failure).
-    ///
-    /// ## Compatibility
-    ///
-    /// ### aesdec128kl xmm,m384
-    /// - 64/32Bit mode support: V/V
-    /// - CPUID Feature Flag: AESKLE
-    ///
-    /// ## Opcode
-    /// - aesdec xmm, m384 - f3 of 38 dd !(11):rrr:bbb
-    ///
-    /// ## Flags Affected
-    /// - ZF is set to 0 if the operation succeeded and set to 1 if the operation failed due to a handle violation. The other
-    /// arithmetic flags (OF, SF, AF, PF, CF) are cleared to 0.
-    ///
-    /// ## Exceptions (All Operating Modes)
-    /// - UD: If LOCK prefix is used.
-    /// - UD: If CPUID.07H:ECX.KL [bit 23] = 0.
-    /// - UD: If CR4.KL = 0.
-    /// - UD: If CPUID.19H:EBX.AESKLE [bit 0] = 0.
-    /// - UD: If CR9.EM = 1.
-    /// - UD: If CR4.OSFXSR = 0.
-    /// - NM: If CR0.TS = 1.
-    /// - PF(0): If a page fault occurs.
-    /// - GP(0): If a memory operand effective address is outside the CS, DS, ES, FS, or GS segment limit.
-    /// - GP(0): If the DS, ES, FS, or GS register is used to access memory and it contains a NULL segment selector.
-    /// - GP(0): If the memory address is in a non-canonical form.
-    /// - SS(0): If a memory operand effective address is outside the SS segment limit.
-    /// - SS(0): If a memory address referencing the SS segment is in a non-canonical form.
-    ///
-    /// ## Intel C/C++ Compiler Intrinsic Equivalent
-    /// AESDEC128KL unsigned char _mm_aesdec128kl_u8(__m128i* odata, __m128i idata, const void* h);
-    ///
-    /// ## Operation
-    ///
-    /// ### AESDEC128KL
-    /// ```ignore
-    /// Handle := UnalignedLoad of 384 bit (SRC); // Load is not guaranteed to be atomic.
-    /// Illegal Handle = (HandleReservedBitSet (Handle) || (Handle[0] AND (CPL > 0)) || Handle [2] || HandleKeyType (Handle) != HANDLE_KEY_TYPE_AES128);
-    /// IF (Illegal Handle) {
-    ///     THEN RFLAGS.ZF := 1;
-    ///     ELSE
-    ///         (UnwrappedKey, Authentic) := UnwrapKeyAndAuthenticate384 (Handle[383:0], IWKey);
-    ///         IF (Authentic == 0)
-    ///             THEN RFLAGS.ZF := 1;
-    ///             ELSE
-    ///                 DEST := AES128Decrypt (DEST, UnwrappedKey) ;
-    ///                 RFLAGS.ZF := 0;
-    ///         FI;
-    /// FI;
-    /// RFLAGS.OF, SF, AF, PF, CF := 0;
-    /// ```
-    Aesdec128kl,
-}
-=======
 pub enum Register {
     X64(X64Register),
 }
@@ -1863,5 +44,4 @@
 }
 
 unsafe impl Send for Instruction {}
-unsafe impl Sync for Instruction {}
->>>>>>> 219b5381
+unsafe impl Sync for Instruction {}