--- conflicted
+++ resolved
@@ -645,20 +645,12 @@
     ///
     /// Add
     ///
-<<<<<<< HEAD
-    /// - add al, imm8  - Add imm8 to AL. 
-=======
     /// - add al, imm8  - Add imm8 to AL.
->>>>>>> e4701846
     /// - add ax, imm16 - Add imm16 to AX.
     /// - add eax, imm32 - Add imm32 to EAX.
     /// - add rax, imm32 - Add imm32 sign extended to 64-bits to RAX.
     /// - add r/m8, imm8 - Add imm8 to r/m8.
-<<<<<<< HEAD
-    /// - add r/m8*, imm8 - Add sign-extended imm8 to r/m8. 
-=======
     /// - add r/m8*, imm8 - Add sign-extended imm8 to r/m8.
->>>>>>> e4701846
     /// - add r/m16, imm16 - Add imm16 to r/m16.
     /// - add r/m32, imm32 - Add imm32 to r/m32.
     /// - add r/m64, imm32 - Add imm32 sign extended to 64-bits to r/m64.
@@ -678,27 +670,6 @@
     ///
     /// [Document](https://eveheeero.github.io/book/Intel%C2%AE_64_and_IA-32_Architectures_Developer's_Manual-2/?page=142)
     ///
-<<<<<<< HEAD
-    /// Adds the destination operand (first operand) and the source operand (second operand) and then stores the result 
-    /// in the destination operand. The destination operand can be a register or a memory location; the source operand 
-    /// can be an immediate, a register, or a memory location. (However, two memory operands cannot be used in one 
-    /// instruction.) When an immediate value is used as an operand, it is sign-extended to the length of the destination 
-    /// operand format. 
-    /// 
-    /// The ADD instruction performs integer addition. It evaluates the result for both signed and unsigned integer oper- 
-    /// ands and sets the OF and CF flags to indicate a carry (overflow) in the signed or unsigned result, respectively. The 
-    /// SF flag indicates the sign of the signed result.
-    /// 
-    /// This instruction can be used with a LOCK prefix to allow the instruction to be executed atomically. 
-    /// 
-    /// In 64-bit mode, the instruction’s default operation size is 32 bits. Using a REX prefix in the form of REX.R permits 
-    /// access to additional registers (R8-R15). Using a REX prefix in the form of REX.W promotes operation to 64 bits. See 
-    /// the summary chart at the beginning of this section for encoding data and limits. 
-    ///
-    /// ## Compatibility
-    ///
-    /// ### add al, imm8 
-=======
     /// Adds the destination operand (first operand) and the source operand (second operand) and then stores the result
     /// in the destination operand. The destination operand can be a register or a memory location; the source operand
     /// can be an immediate, a register, or a memory location. (However, two memory operands cannot be used in one
@@ -718,180 +689,96 @@
     /// ## Compatibility
     ///
     /// ### add al, imm8
->>>>>>> e4701846
     /// - 64Bit mode: Valid
     /// - Compat/Leg mode: Valid
     ///
     /// ### add ax, imm16
     /// - 64Bit mode: Valid
     /// - Compat/Leg mode: Valid
-<<<<<<< HEAD
-    /// 
+    ///
     /// ### add eax, imm32
     /// - 64Bit mode: Valid
     /// - Compat/Leg mode: Valid
-    /// 
+    ///
     /// ### add rax, imm32
     /// - 64Bit mode: Valid
     /// - Compat/Leg mode: N.E.
-    /// 
+    ///
     /// ### add r/m8, imm8
     /// - 64Bit mode: Valid
     /// - Compat/Leg mode: Valid
-    /// 
+    ///
     /// ### add r/m8* , imm8
     /// - 64Bit mode: Valid
     /// - Compat/Leg mode: N.E.
-    /// 
+    ///
     /// ### add r/m16, imm16
     /// - 64Bit mode: Valid
     /// - Compat/Leg mode: Valid
-    /// 
+    ///
     /// ### add r/m32, imm32
     /// - 64Bit mode: Valid
     /// - Compat/Leg mode: Valid
-    /// 
+    ///
     /// ### add r/m64, imm32
     /// - 64Bit mode: Valid
     /// - Compat/Leg mode: N.E.
-    /// 
+    ///
     /// ### add r/m16, imm8
     /// - 64Bit mode: Valid
     /// - Compat/Leg mode: Valid
-    /// 
+    ///
     /// ### add r/m32, imm8
     /// - 64Bit mode: Valid
     /// - Compat/Leg mode: Valid
-    /// 
+    ///
     /// ### add r/m64, imm8
     /// - 64Bit mode: Valid
     /// - Compat/Leg mode: N.E.
-    /// 
+    ///
     /// ### add r/m8, r8
     /// - 64Bit mode: Valid
     /// - Compat/Leg mode: Valid
-    /// 
+    ///
     /// ### add r/m8*, r8*
     /// - 64Bit mode: Valid
     /// - Compat/Leg mode: N.E.
-    /// 
+    ///
     /// ### add r/m16, r16
     /// - 64Bit mode: Valid
     /// - Compat/Leg mode: Valid
-    /// 
+    ///
     /// ### add r/m32, r32
     /// - 64Bit mode: Valid
     /// - Compat/Leg mode: Valid
-    /// 
+    ///
     /// ### add r/m64, r64
     /// - 64Bit mode: Valid
     /// - Compat/Leg mode: N.E.
-    /// 
+    ///
     /// ### add r8, r/m8
     /// - 64Bit mode: Valid
     /// - Compat/Leg mode: Valid
-    /// 
+    ///
     /// ### add r8*, r/m8*
     /// - 64Bit mode: Valid
     /// - Compat/Leg mode: N.E.
-    /// 
+    ///
     /// ### add r16, r/m16
     /// - 64Bit mode: Valid
     /// - Compat/Leg mode: Valid
-    /// 
+    ///
     /// ### add r32, r/m32
     /// - 64Bit mode: Valid
     /// - Compat/Leg mode: Valid
-    /// 
-=======
-    ///
-    /// ### add eax, imm32
-    /// - 64Bit mode: Valid
-    /// - Compat/Leg mode: Valid
-    ///
-    /// ### add rax, imm32
-    /// - 64Bit mode: Valid
-    /// - Compat/Leg mode: N.E.
-    ///
-    /// ### add r/m8, imm8
-    /// - 64Bit mode: Valid
-    /// - Compat/Leg mode: Valid
-    ///
-    /// ### add r/m8* , imm8
-    /// - 64Bit mode: Valid
-    /// - Compat/Leg mode: N.E.
-    ///
-    /// ### add r/m16, imm16
-    /// - 64Bit mode: Valid
-    /// - Compat/Leg mode: Valid
-    ///
-    /// ### add r/m32, imm32
-    /// - 64Bit mode: Valid
-    /// - Compat/Leg mode: Valid
-    ///
-    /// ### add r/m64, imm32
-    /// - 64Bit mode: Valid
-    /// - Compat/Leg mode: N.E.
-    ///
-    /// ### add r/m16, imm8
-    /// - 64Bit mode: Valid
-    /// - Compat/Leg mode: Valid
-    ///
-    /// ### add r/m32, imm8
-    /// - 64Bit mode: Valid
-    /// - Compat/Leg mode: Valid
-    ///
-    /// ### add r/m64, imm8
-    /// - 64Bit mode: Valid
-    /// - Compat/Leg mode: N.E.
-    ///
-    /// ### add r/m8, r8
-    /// - 64Bit mode: Valid
-    /// - Compat/Leg mode: Valid
-    ///
-    /// ### add r/m8*, r8*
-    /// - 64Bit mode: Valid
-    /// - Compat/Leg mode: N.E.
-    ///
-    /// ### add r/m16, r16
-    /// - 64Bit mode: Valid
-    /// - Compat/Leg mode: Valid
-    ///
-    /// ### add r/m32, r32
-    /// - 64Bit mode: Valid
-    /// - Compat/Leg mode: Valid
-    ///
-    /// ### add r/m64, r64
-    /// - 64Bit mode: Valid
-    /// - Compat/Leg mode: N.E.
-    ///
-    /// ### add r8, r/m8
-    /// - 64Bit mode: Valid
-    /// - Compat/Leg mode: Valid
-    ///
-    /// ### add r8*, r/m8*
-    /// - 64Bit mode: Valid
-    /// - Compat/Leg mode: N.E.
-    ///
-    /// ### add r16, r/m16
-    /// - 64Bit mode: Valid
-    /// - Compat/Leg mode: Valid
-    ///
-    /// ### add r32, r/m32
-    /// - 64Bit mode: Valid
-    /// - Compat/Leg mode: Valid
-    ///
->>>>>>> e4701846
+    ///
     /// ### add r64, r/m64
     /// - 64Bit mode: Valid
     /// - Compat/Leg mode: N.E.
     ///
-<<<<<<< HEAD
-=======
     /// ## Notes
     /// - In 64-bit mode, r/m8 can not be encoded to access the following byte registers if a REX prefix is used: AH, BH, CH, DH.
     ///
->>>>>>> e4701846
     /// ## Opcode
     /// - add al, imm8 - 04 ib
     /// - add ax, imm16 - 05 iw
@@ -923,13 +810,8 @@
     ///
     /// ### Protection Mode Exceptions
     /// - GP(0): If the destination is located in a non-writable segment.
-<<<<<<< HEAD
-    /// If a memory operand effective address is outside the CS, DS, ES, FS, or GS segment limit.
-    /// If the DS, ES, FS, or GS register is used to access memory and it contains a NULL segment selector.
-=======
     /// - GP(0): If a memory operand effective address is outside the CS, DS, ES, FS, or GS segment limit.
     /// - GP(0): If the DS, ES, FS, or GS register is used to access memory and it contains a NULL segment selector.
->>>>>>> e4701846
     /// -SS(0): If a memory operand effective address is outside the SS segment limit.
     /// -PF(fault-code): If a page fault occurs.
     /// -AC(0): If alignment checking is enabled and an unaligned memory reference is made while the current privilege level is 3.
@@ -949,13 +831,8 @@
     ///
     /// ### Compatibility Mode Exceptions
     /// - GP(0): If the destination is located in a non-writable segment.
-<<<<<<< HEAD
-    /// If a memory operand effective address is outside the CS, DS, ES, FS, or GS segment limit.
-    /// If the DS, ES, FS, or GS register is used to access memory and it contains a NULL segment selector.
-=======
     /// - GP(0): If a memory operand effective address is outside the CS, DS, ES, FS, or GS segment limit.
     /// - GP(0): If the DS, ES, FS, or GS register is used to access memory and it contains a NULL segment selector.
->>>>>>> e4701846
     /// -SS(0): If a memory operand effective address is outside the SS segment limit.
     /// -PF(fault-code): If a page fault occurs.
     /// -AC(0): If alignment checking is enabled and an unaligned memory reference is made while the current privilege level is 3.
@@ -970,11 +847,7 @@
     ///
     /// ## Operation
     /// ```ignore
-<<<<<<< HEAD
-    /// DEST := DEST + SRC; 
-=======
     /// DEST := DEST + SRC;
->>>>>>> e4701846
     /// ```
     Add,
     /// # addpd
@@ -984,35 +857,6 @@
     /// - addpd xmm1, xmm2/m128 - Add packed double precision floating-point values from xmm2/mem to xmm1 and store result in xmm1.
     /// - vaddpd xmm1, xmm2, xmm3/m128 - Add packed double precision floating-point values from xmm3/mem to xmm2 and store result in xmm1.
     /// - vaddpd ymm1, ymm2, ymm3/m256 - Add packed double precision floating-point values from ymm3/mem to ymm2 and store result in ymm1.
-<<<<<<< HEAD
-    /// - vaddpd xmm1 {k1}{z}, xmm2, xmm3/m128/m64bcst - Add packed double precision floating-point values from xmm3/m128/m64bcst to xmm2 
-    /// and store result in xmm1 with writemask k1.
-    /// - vaddpd ymm1 {k1}{z}, ymm2, ymm3/m256/m64bcst - Add packed double precision floating-point values from ymm3/m256/m64bcst to ymm2 
-    /// and store result in ymm1 with writemask k1.
-    /// - vaddpd zmm1 {k1}{z}, zmm2, zmm3/m512/m64bcst{er} - Add packed double precision floating-point values from zmm3/m512/m64bcst to zmm2 
-    /// and store result in zmm1 with writemask k1.
-    ///
-    /// [Document](https://eveheeero.github.io/book/Intel%C2%AE_64_and_IA-32_Architectures_Developer's_Manual-2/?page=144)
-    ///
-    /// Adds two, four or eight packed double precision floating-point values from the first source operand to the second 
-    /// source operand, and stores the packed double precision floating-point result in the destination operand. 
-    /// 
-    /// EVEX encoded versions: The first source operand is a ZMM/YMM/XMM register. The second source operand can be 
-    /// a ZMM/YMM/XMM register, a 512/256/128-bit memory location or a 512/256/128-bit vector broadcasted from a 
-    /// 64-bit memory location. The destination operand is a ZMM/YMM/XMM register conditionally updated with 
-    /// writemask k1. 
-    /// 
-    /// VEX.256 encoded version: The first source operand is a YMM register. The second source operand can be a YMM 
-    /// register or a 256-bit memory location. The destination operand is a YMM register. The upper bits (MAXVL-1:256) of 
-    /// the corresponding ZMM register destination are zeroed. 
-    /// 
-    /// VEX.128 encoded version: the first source operand is a XMM register. The second source operand is an XMM 
-    /// register or 128-bit memory location. The destination operand is an XMM register. The upper bits (MAXVL-1:128) of 
-    /// the corresponding ZMM register destination are zeroed. 
-    /// 
-    /// 128-bit Legacy SSE version: The second source can be an XMM register or an 128-bit memory location. The desti- 
-    /// nation is not distinct from the first source XMM register and the upper Bits (MAXVL-1:128) of the corresponding 
-=======
     /// - vaddpd xmm1 {k1}{z}, xmm2, xmm3/m128/m64bcst - Add packed double precision floating-point values from xmm3/m128/m64bcst to xmm2 and store result in xmm1 with writemask k1.
     /// - vaddpd ymm1 {k1}{z}, ymm2, ymm3/m256/m64bcst - Add packed double precision floating-point values from ymm3/m256/m64bcst to ymm2 and store result in ymm1 with writemask k1.
     /// - vaddpd zmm1 {k1}{z}, zmm2, zmm3/m512/m64bcst{er} - Add packed double precision floating-point values from zmm3/m512/m64bcst to zmm2 and store result in zmm1 with writemask k1.
@@ -1037,7 +881,6 @@
     ///
     /// 128-bit Legacy SSE version: The second source can be an XMM register or an 128-bit memory location. The desti-
     /// nation is not distinct from the first source XMM register and the upper Bits (MAXVL-1:128) of the corresponding
->>>>>>> e4701846
     /// ZMM register destination are unmodified.
     ///
     /// ## Compatibility
@@ -1049,41 +892,22 @@
     /// ### vaddpd xmm1, xmm2, xmm3/m128
     /// - 64/32Bit mode support: V/V
     /// - CPUID Feature Flag: AVX
-<<<<<<< HEAD
-    /// 
+    ///
     /// ### vaddpd ymm1, ymm2, ymm3/m256
     /// - 64/32Bit mode support: V/V
     /// - CPUID Feature Flag: AVX
-    /// 
+    ///
     /// ### vaddpd xmm1 {k1}{z}, xmm2, xmm3/m128/m64bcst
     /// - 64/32Bit mode support: V/V
     /// - CPUID Feature Flag: AVX512VL + AVX512F
-    /// 
+    ///
     /// ### vaddpd ymm1 {k1}{z}, ymm2, ymm3/m256/m64bcst
     /// - 64/32Bit mode support: V/V
     /// - CPUID Feature Flag: AVX512VL + AVX512F
-    /// 
+    ///
     /// ### vaddpd zmm1 {k1}{z}, zmm2, zmm3/m512/m64bcst{er}
     /// - 64/32Bit mode support: V/V
-    /// - CPUID Feature Flag: AVX512F 
-=======
-    ///
-    /// ### vaddpd ymm1, ymm2, ymm3/m256
-    /// - 64/32Bit mode support: V/V
-    /// - CPUID Feature Flag: AVX
-    ///
-    /// ### vaddpd xmm1 {k1}{z}, xmm2, xmm3/m128/m64bcst
-    /// - 64/32Bit mode support: V/V
-    /// - CPUID Feature Flag: AVX512VL + AVX512F
-    ///
-    /// ### vaddpd ymm1 {k1}{z}, ymm2, ymm3/m256/m64bcst
-    /// - 64/32Bit mode support: V/V
-    /// - CPUID Feature Flag: AVX512VL + AVX512F
-    ///
-    /// ### vaddpd zmm1 {k1}{z}, zmm2, zmm3/m512/m64bcst{er}
-    /// - 64/32Bit mode support: V/V
     /// - CPUID Feature Flag: AVX512F
->>>>>>> e4701846
     ///
     /// ## Opcode
     /// - addpd xmm1, xmm2/m128 - 66 0f 58 /r
@@ -1097,88 +921,6 @@
     ///
     /// ### SIMD Floating-Point Exceptions
     /// - Overflow, Underflow, Invalid, Precision, Denormal.
-<<<<<<< HEAD
-    /// 
-    /// ### Other Exceptions
-    /// - VEX-encoded instruction, see Table 2-19, “Type 2 Class Exception Conditions.” 
-    /// - EVEX-encoded instruction, see Table 2-46, “Type E2 Class Exception Conditions.” 
-    ///
-    /// ## Intel C/C++ Compiler Intrinsic Equivalent
-    /// VADDPD __m512d _mm512_add_pd (__m512d a, __m512d b); 
-    /// VADDPD __m512d _mm512_mask_add_pd (__m512d s, __mmask8 k, __m512d a, __m512d b); 
-    /// VADDPD __m512d _mm512_maskz_add_pd (__mmask8 k, __m512d a, __m512d b); 
-    /// VADDPD __m256d _mm256_mask_add_pd (__m256d s, __mmask8 k, __m256d a, __m256d b); 
-    /// VADDPD __m256d _mm256_maskz_add_pd (__mmask8 k, __m256d a, __m256d b); 
-    /// VADDPD __m128d _mm_mask_add_pd (__m128d s, __mmask8 k, __m128d a, __m128d b); 
-    /// VADDPD __m128d _mm_maskz_add_pd (__mmask8 k, __m128d a, __m128d b); 
-    /// VADDPD __m512d _mm512_add_round_pd (__m512d a, __m512d b, int); 
-    /// VADDPD __m512d _mm512_mask_add_round_pd (__m512d s, __mmask8 k, __m512d a, __m512d b, int); 
-    /// VADDPD __m512d _mm512_maskz_add_round_pd (__mmask8 k, __m512d a, __m512d b, int); 
-    /// ADDPD __m256d _mm256_add_pd (__m256d a, __m256d b); 
-    /// ADDPD __m128d _mm_add_pd (__m128d a, __m128d b);
-    ///
-    /// ## Operation
-    /// ```ignore
-    /// VADDPD (EVEX Encoded Versions) When SRC2 Operand is a Vector Register 
-    /// (KL, VL) = (2, 128), (4, 256), (8, 512) 
-    /// IF (VL = 512) AND (EVEX.b = 1) 
-    /// THEN 
-    /// SET_ROUNDING_MODE_FOR_THIS_INSTRUCTION(EVEX.RC); 
-    /// ELSE 
-    /// SET_ROUNDING_MODE_FOR_THIS_INSTRUCTION(MXCSR.RC); 
-    /// FI; 
-    /// FOR j := 0 TO KL-1 
-    /// i := j * 64 
-    /// IF k1[j] OR *no writemask* 
-    /// THEN DEST[i+63:i] := SRC1[i+63:i] + SRC2[i+63:i] 
-    /// ELSE 
-    /// IF *merging-masking* ; merging-masking 
-    /// THEN *DEST[i+63:i] remains unchanged* 
-    /// ELSE ; zeroing-masking 
-    /// DEST[i+63:i] := 0 
-    /// FI 
-    /// FI; 
-    /// ENDFOR 
-    /// DEST[MAXVL-1:VL] := 0    
-    ///
-    /// VADDPD (EVEX Encoded Versions) When SRC2 Operand is a Memory Source 
-    /// (KL, VL) = (2, 128), (4, 256), (8, 512) 
-    /// FOR j := 0 TO KL-1 
-    /// i := j * 64 
-    /// IF k1[j] OR *no writemask* 
-    /// THEN 
-    /// IF (EVEX.b = 1) 
-    /// THEN 
-    /// DEST[i+63:i] := SRC1[i+63:i] + SRC2[63:0] 
-    /// ELSE 
-    /// DEST[i+63:i] := SRC1[i+63:i] + SRC2[i+63:i] 
-    /// FI; 
-    /// ELSE 
-    /// IF *merging-masking* ; merging-masking 
-    /// THEN *DEST[i+63:i] remains unchanged* 
-    /// ELSE ; zeroing-masking 
-    /// DEST[i+63:i] := 0 
-    /// FI 
-    /// FI; 
-    /// ENDFOR 
-    /// DEST[MAXVL-1:VL] := 0    
-    ///
-    /// VADDPD (VEX.256 Encoded Version) 
-    /// DEST[63:0] := SRC1[63:0] + SRC2[63:0] 
-    /// DEST[127:64] := SRC1[127:64] + SRC2[127:64] 
-    /// DEST[191:128] := SRC1[191:128] + SRC2[191:128] 
-    /// DEST[255:192] := SRC1[255:192] + SRC2[255:192] 
-    /// DEST[MAXVL-1:256] :=    0
-    ///
-    /// VADDPD (VEX.128 Encoded Version) 
-    /// DEST[63:0] := SRC1[63:0] + SRC2[63:0] 
-    /// DEST[127:64] := SRC1[127:64] + SRC2[127:64] 
-    /// DEST[MAXVL-1:128] := 0   
-    ///
-    /// ADDPD (128-bit Legacy SSE Version) 
-    /// DEST[63:0] := DEST[63:0] + SRC[63:0] 
-    /// DEST[127:64] := DEST[127:64] + SRC[127:64] 
-=======
     ///
     /// ### Other Exceptions
     /// - VEX-encoded instruction, see Table 2-19, “Type 2 Class Exception Conditions.”
@@ -1268,7 +1010,6 @@
     /// ```ignore
     /// DEST[63:0] := DEST[63:0] + SRC[63:0]
     /// DEST[127:64] := DEST[127:64] + SRC[127:64]
->>>>>>> e4701846
     /// DEST[MAXVL-1:128] (Unmodified)
     /// ```
     Addpd,
@@ -1285,26 +1026,6 @@
     ///
     /// [Document](https://eveheeero.github.io/book/Intel%C2%AE_64_and_IA-32_Architectures_Developer's_Manual-2/?page=147)
     ///
-<<<<<<< HEAD
-    /// Adds four, eight or sixteen packed single precision floating-point values from the first source operand with the 
-    /// second source operand, and stores the packed single precision floating-point result in the destination operand. 
-    /// 
-    /// EVEX encoded versions: The first source operand is a ZMM/YMM/XMM register. The second source operand can be 
-    /// a ZMM/YMM/XMM register, a 512/256/128-bit memory location or a 512/256/128-bit vector broadcasted from a 
-    /// 32-bit memory location. The destination operand is a ZMM/YMM/XMM register conditionally updated with 
-    /// writemask k1. 
-    /// 
-    /// VEX.256 encoded version: The first source operand is a YMM register. The second source operand can be a YMM 
-    /// register or a 256-bit memory location. The destination operand is a YMM register. The upper bits (MAXVL-1:256) of 
-    /// the corresponding ZMM register destination are zeroed. 
-    /// 
-    /// VEX.128 encoded version: the first source operand is a XMM register. The second source operand is an XMM 
-    /// register or 128-bit memory location. The destination operand is an XMM register. The upper bits (MAXVL-1:128) of 
-    /// the corresponding ZMM register destination are zeroed. 
-    /// 
-    /// 128-bit Legacy SSE version: The second source can be an XMM register or an 128-bit memory location. The desti- 
-    /// nation is not distinct from the first source XMM register and the upper Bits (MAXVL-1:128) of the corresponding 
-=======
     /// Adds four, eight or sixteen packed single precision floating-point values from the first source operand with the
     /// second source operand, and stores the packed single precision floating-point result in the destination operand.
     ///
@@ -1323,7 +1044,6 @@
     ///
     /// 128-bit Legacy SSE version: The second source can be an XMM register or an 128-bit memory location. The desti-
     /// nation is not distinct from the first source XMM register and the upper Bits (MAXVL-1:128) of the corresponding
->>>>>>> e4701846
     /// ZMM register destination are unmodified.
     ///
     /// ## Compatibility
@@ -1335,35 +1055,19 @@
     /// ### vaddps xmm1, xmm2, xmm3/m128
     /// - 64/32Bit mode support: V/V
     /// - CPUID Feature Flag: AVX
-<<<<<<< HEAD
-    /// 
+    ///
     /// ### vaddps ymm1, ymm2, ymm3/m256
     /// - 64/32Bit mode support: V/V
     /// - CPUID Feature Flag: AVX
-    /// 
+    ///
     /// ### vaddps xmm1 {k1}{z}, xmm2, xmm3/m128/m32bcst
     /// - 64/32Bit mode support: V/V
     /// - CPUID Feature Flag: AVX512VL + AVX512F
-    /// 
+    ///
     /// ### vaddps ymm1 {k1}{z}, ymm2, ymm3/m256/m32bcst
     /// - 64/32Bit mode support: V/V
     /// - CPUID Feature Flag: AVX512VL + AVX512F
-    /// 
-=======
-    ///
-    /// ### vaddps ymm1, ymm2, ymm3/m256
-    /// - 64/32Bit mode support: V/V
-    /// - CPUID Feature Flag: AVX
-    ///
-    /// ### vaddps xmm1 {k1}{z}, xmm2, xmm3/m128/m32bcst
-    /// - 64/32Bit mode support: V/V
-    /// - CPUID Feature Flag: AVX512VL + AVX512F
-    ///
-    /// ### vaddps ymm1 {k1}{z}, ymm2, ymm3/m256/m32bcst
-    /// - 64/32Bit mode support: V/V
-    /// - CPUID Feature Flag: AVX512VL + AVX512F
-    ///
->>>>>>> e4701846
+    ///
     /// ### vaddps zmm1 {k1}{z}, zmm2, zmm3/m512/m32bcst{er}
     /// - 64/32Bit mode support: V/V
     /// - CPUID Feature Flag: AVX512F
@@ -1375,108 +1079,11 @@
     /// - vaddps xmm1 {k1}{z}, xmm2, xmm3/m128/m32bcst - EVEX.128.0f.w0 58 /r
     /// - vaddps ymm1 {k1}{z}, ymm2, ymm3/m256/m32bcst - EVEX.256.0f.w0 58 /r
     /// - vaddps zmm1 {k1}{z}, zmm2, zmm3/m512/m32bcst{er} - EVEX.512.0f.w0 58 /r
-<<<<<<< HEAD
-    /// 
-=======
-    ///
->>>>>>> e4701846
+    ///
     /// ## Exceptions
     ///
     /// ### SIMD Floating-Point Exceptions
     /// - Overflow, Underflow, Invalid, Precision, Denormal.
-<<<<<<< HEAD
-    /// 
-    /// ### Other Exceptions
-    /// - VEX-encoded instruction, see Table 2-19, “Type 2 Class Exception Conditions.” 
-    /// - EVEX-encoded instruction, see Table 2-46, “Type E2 Class Exception Conditions.” 
-    ///
-    /// ## Intel C/C++ Compiler Intrinsic Equivalent
-    /// VADDPS __m512 _mm512_add_ps (__m512 a, __m512 b); 
-    /// VADDPS __m512 _mm512_mask_add_ps (__m512 s, __mmask16 k, __m512 a, __m512 b); 
-    /// VADDPS __m512 _mm512_maskz_add_ps (__mmask16 k, __m512 a, __m512 b); 
-    /// VADDPS __m256 _mm256_mask_add_ps (__m256 s, __mmask8 k, __m256 a, __m256 b); 
-    /// VADDPS __m256 _mm256_maskz_add_ps (__mmask8 k, __m256 a, __m256 b); 
-    /// VADDPS __m128 _mm_mask_add_ps (__m128d s, __mmask8 k, __m128 a, __m128 b); 
-    /// VADDPS __m128 _mm_maskz_add_ps (__mmask8 k, __m128 a, __m128 b); 
-    /// VADDPS __m512 _mm512_add_round_ps (__m512 a, __m512 b, int); 
-    /// VADDPS __m512 _mm512_mask_add_round_ps (__m512 s, __mmask16 k, __m512 a, __m512 b, int); 
-    /// VADDPS __m512 _mm512_maskz_add_round_ps (__mmask16 k, __m512 a, __m512 b, int); 
-    /// ADDPS __m256 _mm256_add_ps (__m256 a, __m256 b); 
-    /// ADDPS __m128 _mm_add_ps (__m128 a, __m128 b); 
-    ///
-    /// ## Operation
-    /// ```ignore
-    /// VADDPS (EVEX Encoded Versions) When SRC2 Operand is a Register 
-    /// (KL, VL) = (4, 128), (8, 256), (16, 512) 
-    /// IF (VL = 512) AND (EVEX.b = 1) 
-    /// THEN 
-    /// SET_ROUNDING_MODE_FOR_THIS_INSTRUCTION(EVEX.RC); 
-    /// ELSE 
-    /// SET_ROUNDING_MODE_FOR_THIS_INSTRUCTION(MXCSR.RC); 
-    /// FI; 
-    /// FOR j := 0 TO KL-1 
-    /// i := j * 32 
-    /// IF k1[j] OR *no writemask* 
-    /// THEN DEST[i+31:i] := SRC1[i+31:i] + SRC2[i+31:i] 
-    /// ELSE 
-    /// IF *merging-masking* ; merging-masking 
-    /// THEN *DEST[i+31:i] remains unchanged* 
-    /// ELSE ; zeroing-masking 
-    /// DEST[i+31:i] := 0 
-    /// FI 
-    /// FI; 
-    /// ENDFOR; 
-    /// DEST[MAXVL-1:VL] := 0 
-    /// 
-    /// VADDPS (EVEX Encoded Versions) When SRC2 Operand is a Memory Source 
-    /// (KL, VL) = (4, 128), (8, 256), (16, 512) 
-    /// FOR j := 0 TO KL-1 
-    /// i := j * 32 
-    /// IF k1[j] OR *no writemask* 
-    /// THEN 
-    /// IF (EVEX.b = 1) 
-    /// THEN 
-    /// DEST[i+31:i] := SRC1[i+31:i] + SRC2[31:0] 
-    /// ELSE 
-    /// DEST[i+31:i] := SRC1[i+31:i] + SRC2[i+31:i] 
-    /// FI; 
-    /// ELSE 
-    /// IF *merging-masking* ; merging-masking 
-    /// THEN *DEST[i+31:i] remains unchanged* 
-    /// ELSE ; zeroing-masking 
-    /// DEST[i+31:i] := 0 
-    /// FI 
-    /// FI; 
-    /// ENDFOR; 
-    /// DEST[MAXVL-1:VL] := 0
-    /// 
-    /// VADDPS (VEX.256 Encoded Version) 
-    /// DEST[31:0] := SRC1[31:0] + SRC2[31:0] 
-    /// DEST[63:32] := SRC1[63:32] + SRC2[63:32] 
-    /// DEST[95:64] := SRC1[95:64] + SRC2[95:64] 
-    /// DEST[127:96] := SRC1[127:96] + SRC2[127:96] 
-    /// DEST[159:128] := SRC1[159:128] + SRC2[159:128] 
-    /// DEST[191:160]:= SRC1[191:160] + SRC2[191:160] 
-    /// DEST[223:192] := SRC1[223:192] + SRC2[223:192] 
-    /// DEST[255:224] := SRC1[255:224] + SRC2[255:224]. 
-    /// DEST[MAXVL-1:256] := 0 
-    /// 
-    /// VADDPS (VEX.128 Encoded Version) 
-    /// DEST[31:0] := SRC1[31:0] + SRC2[31:0] 
-    /// DEST[63:32] := SRC1[63:32] + SRC2[63:32] 
-    /// DEST[95:64] := SRC1[95:64] + SRC2[95:64] 
-    /// DEST[127:96] := SRC1[127:96] + SRC2[127:96] 
-    /// DEST[MAXVL-1:128] := 0 
-    /// 
-    /// ADDPS (128-bit Legacy SSE Version) 
-    /// DEST[31:0] := SRC1[31:0] + SRC2[31:0] 
-    /// DEST[63:32] := SRC1[63:32] + SRC2[63:32] 
-    /// DEST[95:64] := SRC1[95:64] + SRC2[95:64] 
-    /// DEST[127:96] := SRC1[127:96] + SRC2[127:96] 
-    /// DEST[MAXVL-1:128] (Unmodified)
-    /// ```
-    Addps,
-=======
     ///
     /// ### Other Exceptions
     /// - VEX-encoded instruction, see Table 2-19, “Type 2 Class Exception Conditions.”
@@ -1677,7 +1284,6 @@
     /// DEST[MAXVL-1:64] (Unmodified)
     /// ```
     Addsd,
->>>>>>> e4701846
     /// # addss
     ///
     /// Add Scalar Single Precision Floating-Point Values
@@ -1688,24 +1294,6 @@
     ///
     /// [Document](https://eveheeero.github.io/book/Intel%C2%AE_64_and_IA-32_Architectures_Developer's_Manual-2/?page=152)
     ///
-<<<<<<< HEAD
-    /// Adds four, eight or sixteen packed single precision floating-point values from the first source operand with the 
-    /// Adds the low single precision floating-point values from the second source operand and the first source operand, 
-    /// and stores the double precision floating-point result in the destination operand. 
-    /// 
-    /// The second source operand can be an XMM register or a 64-bit memory location. The first source and destination 
-    /// operands are XMM registers. 
-    /// 
-    /// 128-bit Legacy SSE version: The first source and destination operands are the same. Bits (MAXVL-1:32) of the 
-    /// corresponding the destination register remain unchanged. 
-    /// 
-    /// EVEX and VEX.128 encoded version: The first source operand is encoded by EVEX.vvvv/VEX.vvvv. Bits (127:32) of 
-    /// the XMM register destination are copied from corresponding bits in the first source operand. Bits (MAXVL-1:128) of 
-    /// the destination register are zeroed. 
-    /// 
-    /// EVEX version: The low doubleword element of the destination is updated according to the writemask. 
-    /// Software should ensure VADDSS is encoded with VEX.L=0. Encoding VADDSS with VEX.L=1 may encounter unpre- 
-=======
     /// Adds the low single precision floating-point values from the second source operand and the first source operand,
     /// and stores the double precision floating-point result in the destination operand.
     ///
@@ -1722,7 +1310,6 @@
     /// EVEX version: The low doubleword element of the destination is updated according to the writemask.
     ///
     /// Software should ensure VADDSS is encoded with VEX.L=0. Encoding VADDSS with VEX.L=1 may encounter unpre-
->>>>>>> e4701846
     /// dictable behavior across different processor generations.
     ///
     /// ## Compatibility
@@ -1734,11 +1321,7 @@
     /// ### vaddss xmm1, xmm2, xmm3/m32
     /// - 64/32Bit mode support: V/V
     /// - CPUID Feature Flag: AVX
-<<<<<<< HEAD
-    /// 
-=======
-    ///
->>>>>>> e4701846
+    ///
     /// ### vaddss xmm1 {k1}{z}, xmm2, xmm3/m32{er}
     /// - 64/32Bit mode support: V/V
     /// - CPUID Feature Flag: AVX512F
@@ -1747,58 +1330,11 @@
     /// - addss xmm1, xmm2/m32 - F3 0f 58 /r
     /// - vaddss xmm1, xmm2, xmm3/m32 - VEX.LIG.F3.0f.WIG 58 /r
     /// - vaddss xmm1 {k1}{z}, xmm2, xmm3/m32{er} - EVEX.LIG.F3.0f.W0 58 /r
-<<<<<<< HEAD
-    /// 
-=======
-    ///
->>>>>>> e4701846
+    ///
     /// ## Exceptions
     ///
     /// ### SIMD Floating-Point Exceptions
     /// - Overflow, Underflow, Invalid, Precision, Denormal.
-<<<<<<< HEAD
-    /// 
-    /// ### Other Exceptions
-    /// VEX-encoded instruction, see Table 2-20, “Type 3 Class Exception Conditions.” 
-    /// EVEX-encoded instruction, see Table 2-47, “Type E3 Class Exception Conditions.” 
-    ///
-    /// ## Intel C/C++ Compiler Intrinsic Equivalent
-    /// VADDSS __m128 _mm_mask_add_ss (__m128 s, __mmask8 k, __m128 a, __m128 b); 
-    /// VADDSS __m128 _mm_maskz_add_ss (__mmask8 k, __m128 a, __m128 b); 
-    /// VADDSS __m128 _mm_add_round_ss (__m128 a, __m128 b, int); 
-    /// VADDSS __m128 _mm_mask_add_round_ss (__m128 s, __mmask8 k, __m128 a, __m128 b, int); 
-    /// VADDSS __m128 _mm_maskz_add_round_ss (__mmask8 k, __m128 a, __m128 b, int); 
-    /// ADDSS __m128 _mm_add_ss (__m128 a, __m128 b);
-    ///
-    /// ## Operation
-    /// ```ignore
-    /// VADDSS (EVEX Encoded Versions) 
-    /// IF (EVEX.b = 1) AND SRC2 *is a register* 
-    /// THEN 
-    /// SET_ROUNDING_MODE_FOR_THIS_INSTRUCTION(EVEX.RC); 
-    /// ELSE 
-    /// SET_ROUNDING_MODE_FOR_THIS_INSTRUCTION(MXCSR.RC); 
-    /// FI; 
-    /// IF k1[0] or *no writemask* 
-    /// THEN DEST[31:0] := SRC1[31:0] + SRC2[31:0] 
-    /// ELSE 
-    /// IF *merging-masking* ; merging-masking 
-    /// THEN *DEST[31:0] remains unchanged* 
-    /// ELSE ; zeroing-masking 
-    /// THEN DEST[31:0] := 0 
-    /// FI; 
-    /// FI; 
-    /// DEST[127:32] := SRC1[127:32] 
-    /// DEST[MAXVL-1:128] := 0 
-    /// 
-    /// VADDSS DEST, SRC1, SRC2 (VEX.128 Encoded Version) 
-    /// DEST[31:0] := SRC1[31:0] + SRC2[31:0] 
-    /// DEST[127:32] := SRC1[127:32] 
-    /// DEST[MAXVL-1:128] := 0 
-    /// 
-    /// ADDSS DEST, SRC (128-bit Legacy SSE Version) 
-    /// DEST[31:0] := DEST[31:0] + SRC[31:0] 
-=======
     ///
     /// ### Other Exceptions
     /// VEX-encoded instruction, see Table 2-20, “Type 3 Class Exception Conditions.”
@@ -1845,17 +1381,12 @@
     /// ### ADDSS DEST, SRC (128-bit Legacy SSE Version)
     /// ```ignore
     /// DEST[31:0] := DEST[31:0] + SRC[31:0]
->>>>>>> e4701846
     /// DEST[MAXVL-1:32] (Unmodified)
     /// ```
     Addss,
     /// # addsubpd
     ///
-<<<<<<< HEAD
-    /// Packed Double Precision Floating-Point Add/Subtract 
-=======
     /// Packed Double Precision Floating-Point Add/Subtract
->>>>>>> e4701846
     ///
     /// - addsubpd xmm1, xmm2/m128 - Add/subtract packed double precision floating-point values from xmm2/m128 to xmm1.
     /// - vaddsubpd xmm1, xmm2, xmm3/m128 - Add/subtract packed double precision floating-point values from xmm3/m128 to xmm2 and store result in xmm1.
@@ -1863,26 +1394,6 @@
     ///
     /// [Document](https://eveheeero.github.io/book/Intel%C2%AE_64_and_IA-32_Architectures_Developer's_Manual-2/?page=154)
     ///
-<<<<<<< HEAD
-    /// Adds odd-numbered double precision floating-point values of the first source operand (second operand) with the 
-    /// corresponding double precision floating-point values from the second source operand (third operand); stores the 
-    /// result in the odd-numbered values of the destination operand (first operand). Subtracts the even-numbered double 
-    /// precision floating-point values from the second source operand from the corresponding double precision floating 
-    /// values in the first source operand; stores the result into the even-numbered values of the destination operand. 
-    /// 
-    /// In 64-bit mode, using a REX prefix in the form of REX.R permits this instruction to access additional registers 
-    /// (XMM8-XMM15). 
-    /// 
-    /// 128-bit Legacy SSE version: The second source can be an XMM register or an 128-bit memory location. The desti- 
-    /// nation is not distinct from the first source XMM register and the upper bits (MAXVL-1:128) of the corresponding 
-    /// YMM register destination are unmodified. See Figure 3-3. 
-    /// 
-    /// VEX.128 encoded version: the first source operand is an XMM register or 128-bit memory location. The destination 
-    /// operand is an XMM register. The upper bits (MAXVL-1:128) of the corresponding YMM register destination are 
-    /// zeroed. 
-    /// 
-    /// VEX.256 encoded version: The first source operand is a YMM register. The second source operand can be a YMM 
-=======
     /// Adds odd-numbered double precision floating-point values of the first source operand (second operand) with the
     /// corresponding double precision floating-point values from the second source operand (third operand); stores the
     /// result in the odd-numbered values of the destination operand (first operand). Subtracts the even-numbered double
@@ -1901,7 +1412,6 @@
     /// zeroed.
     ///
     /// VEX.256 encoded version: The first source operand is a YMM register. The second source operand can be a YMM
->>>>>>> e4701846
     /// register or a 256-bit memory location. The destination operand is a YMM register.
     ///
     /// ## Compatibility
@@ -1913,11 +1423,7 @@
     /// ### vaddsubpd xmm1, xmm2, xmm3/m128
     /// - 64/32Bit mode support: V/V
     /// - CPUID Feature Flag: AVX
-<<<<<<< HEAD
-    /// 
-=======
-    ///
->>>>>>> e4701846
+    ///
     /// ### vaddsubpd ymm1, ymm2, ymm3/m256
     /// - 64/32Bit mode support: V/V
     /// - CPUID Feature Flag: AVX
@@ -1926,2041 +1432,12 @@
     /// - addsubpd xmm1, xmm2/m128 - 66 0f d0 /r
     /// - vaddsubpd xmm1, xmm2, xmm3/m128 - VEX.128.66.0f.WIG d0 /r
     /// - vaddsubpd ymm1, ymm2, ymm3/m256 - VEX.256.66.0f.WIG d0 /r
-<<<<<<< HEAD
-    /// 
-=======
-    ///
->>>>>>> e4701846
+    ///
     /// ## Exceptions
     /// - When the source operand is a memory operand, it must be aligned on a 16-byte boundary or a general-protection exception (#GP) will be generated.
     ///
     /// ### SIMD Floating-Point Exceptions
     /// - Overflow, Underflow, Invalid, Precision, Denormal.
-<<<<<<< HEAD
-    /// 
-    /// ### Other Exceptions
-    /// See Table 2-19, “Type 2 Class Exception Conditions.” 
-    /// 
-    /// ## Intel C/C++ Compiler Intrinsic Equivalent
-    /// ADDSUBPD __m128d _mm_addsub_pd(__m128d a, __m128d b) 
-    /// VADDSUBPD __m256d _mm256_addsub_pd (__m256d a, __m256d b)
-    ///
-    /// ## Operation
-    /// ```ignore
-    /// ADDSUBPD (128-bit Legacy SSE Version) 
-    /// DEST[63:0] := DEST[63:0] - SRC[63:0] 
-    /// DEST[127:64] := DEST[127:64] + SRC[127:64] 
-    /// DEST[MAXVL-1:128] (Unmodified) 
-    /// 
-    /// VADDSUBPD (VEX.128 Encoded Version) 
-    /// DEST[63:0] := SRC1[63:0] - SRC2[63:0] 
-    /// DEST[127:64] := SRC1[127:64] + SRC2[127:64] 
-    /// DEST[MAXVL-1:128] := 0 
-    /// 
-    /// VADDSUBPD (VEX.256 Encoded Version) 
-    /// DEST[63:0] := SRC1[63:0] - SRC2[63:0] 
-    /// DEST[127:64] := SRC1[127:64] + SRC2[127:64] 
-    /// DEST[191:128] := SRC1[191:128] - SRC2[191:128] 
-    /// DEST[255:192] := SRC1[255:192] + SRC2[255:192] 
-    /// ```
-    Addsubpd,
-}
-
-/* origin
-/// Move data between general-purpose registers; move data between memory and generalpurpose or segment registers; move immediates to general-purpose registers.
-Mov,
-/// Conditional move if equal.
-Cmove,
-/// Conditional move if zero.
-Cmovz,
-/// Conditional move if not equal.
-Cmovne,
-/// Conditional move if not zero.
-Cmovnz,
-/// Conditional move if above.
-Cmova,
-/// Conditional move if not below or equal.
-Cmovnbe,
-/// Conditional move if above or equal.
-Cmovae,
-/// Conditional move if not below.
-Cmovnb,
-/// Conditional move if below.
-Cmovb,
-/// Conditional move if not above or equal.
-Cmovnae,
-/// Conditional move if below or equal.
-Cmovbe,
-/// Conditional move if not above.
-Cmovna,
-/// Conditional move if greater.
-Cmovg,
-/// Conditional move if not less or equal.
-Cmovnle,
-/// Conditional move if greater or equal.
-Cmovge,
-/// Conditional move if not less.
-Cmovnl,
-/// Conditional move if less.
-Cmovl,
-/// Conditional move if not greater or equal.
-Cmovnge,
-/// Conditional move if less or equal.
-Cmovle,
-/// Conditional move if not greater.
-Cmovng,
-/// Conditional move if carry.
-Cmovc,
-/// Conditional move if not carry.
-Cmovnc,
-/// Conditional move if overflow.
-Cmovo,
-/// Conditional move if not overflow.
-Cmovno,
-/// Conditional move if sign (negative).
-Cmovs,
-/// Conditional move if not sign (non-negative).
-Cmovns,
-/// Conditional move if parity.
-Cmovp,
-/// Conditional move if parity even.
-Cmovpe,
-/// Conditional move if not parity.
-Cmovnp,
-/// Conditional move if parity odd.
-Cmovpo,
-/// Exchange.
-Xchg,
-/// Byte swap.
-Bswap,
-/// Exchange and add.
-Xadd,
-/// Compare and exchange.
-Cmpxchg,
-/// Compare and exchange 8 bytes.
-Cmpxchg8b,
-/// Push onto stack.
-Push,
-/// Pop off of stack.
-Pop,
-/// Push general-purpose registers onto stack.
-Pusha,
-/// Push general-purpose registers onto stack.
-Pushad,
-/// Pop general-purpose registers from stack.
-Popa,
-/// Pop general-purpose registers from stack.
-Popad,
-/// Convert word to doubleword.
-Cwd,
-/// Convert doubleword to quadword.
-Cdq,
-/// Convert byte to word.
-Cbw,
-/// Convert word to doubleword in EAX register.
-Cwde,
-/// Move and sign extend.
-Movsx,
-/// Move and zero extend.
-Movzx,
-/// Unsigned integer add with carry.
-Adcx,
-/// Unsigned integer add with overflow.
-Adox,
-/// Integer add.
-Add,
-/// Add with carry.
-Adc,
-/// Subtract.
-Sub,
-/// Subtract with borrow.
-Sbb,
-/// Signed multiply.
-Imul,
-/// Unsigned multiply.
-Mul,
-/// Signed divide.
-Idiv,
-/// Unsigned divide.
-Div,
-/// Increment.
-Inc,
-/// Decrement.
-Dec,
-/// Negate.
-Neg,
-/// Compare.
-Cmp,
-/// Decimal adjust after addition.
-Daa,
-/// Decimal adjust after subtraction.
-Das,
-/// ASCII adjust after addition.
-Aaa,
-/// ASCII adjust after subtraction.
-Aas,
-/// ASCII adjust after multiplication.
-Aam,
-/// ASCII adjust before division.
-Aad,
-/// Perform bitwise logical AND.
-And,
-/// Perform bitwise logical OR.
-Or,
-/// Perform bitwise logical exclusive OR.
-Xor,
-/// Perform bitwise logical NOT.
-Not,
-/// Shift arithmetic right.
-Sar,
-/// Shift logical right.
-Shr,
-/// Shift arithmetic left.
-Sal,
-/// Shift logical left.
-Shl,
-/// Shift right double.
-Shrd,
-/// Shift left double.
-Shld,
-/// Rotate right.
-Ror,
-/// Rotate left.
-Rol,
-/// Rotate through carry right.
-Rcr,
-/// Rotate through carry left.
-Rcl,
-/// Bit test.
-Bt,
-/// Bit test and set.
-Bts,
-/// Bit test and reset.
-Btr,
-/// Bit test and complement.
-Btc,
-/// Bit scan forward.
-Bsf,
-/// Bit scan reverse.
-Bsr,
-/// Set byte if equal.
-Sete,
-/// Set byte if zero.
-Setz,
-/// Set byte if not equal.
-Setne,
-/// Set byte if not zero.
-Setnz,
-/// Set byte if above.
-Seta,
-/// Set byte if not below or equal.
-Setnbe,
-/// Set byte if above or equal.
-Setae,
-/// Set byte if not below
-Setnb,
-/// Set byte if not carry.
-Setnc,
-/// Set byte if below.
-Setb,
-/// Set byte if not above or equal.
-Setnae,
-/// Set byte if carry.
-Setc,
-/// Set byte if below or equal.
-Setbe,
-/// Set byte if not above.
-Setna,
-/// Set byte if greater.
-Setg,
-/// Set byte if not less or equal.
-Setnle,
-/// Set byte if greater or equal.
-Setge,
-/// Set byte if not less.
-Setnl,
-/// Set byte if less.
-Setl,
-/// Set byte if not greater or equal.
-Setnge,
-/// Set byte if less or equal.
-Setle,
-/// Set byte if not greater.
-Setng,
-/// Set byte if sign (negative).
-Sets,
-/// Set byte if not sign (non-negative).
-Setns,
-/// Set byte if overflow.
-Seto,
-/// Set byte if not overflow.
-Setno,
-/// Set byte if parity even.
-Setpe,
-/// Set byte if parity.
-Setp,
-/// Set byte if parity odd.
-Setpo,
-/// Set byte if not parity.
-Setnp,
-/// Logical compare.
-Test,
-/// Provides hardware acceleration to calculate cyclic redundancy checks for fast and efficient implementation of data integrity protocols.
-Crc321,
-/// This instruction calculates of number of bits set to 1 in the second operand (source) and returns the count in the first operand (a destination register).
-Popcnt2,
-/// Jump.
-Jmp,
-/// Jump if equal
-Je,
-/// Jump if zero.
-Jz,
-/// Jump if not equal.
-Jne,
-/// Jump if not zero.
-Jnz,
-/// Jump if above.
-Ja,
-/// Jump if not below or equal.
-Jnbe,
-/// Jump if above or equal.
-Jae,
-/// Jump if not below.
-Jnb,
-/// Jump if below.
-Jb,
-/// Jump if not above or equal.
-Jnae,
-/// Jump if below or equal.
-Jbe,
-/// Jump if not above.
-Jna,
-/// Jump if greater.
-Jg,
-/// Jump if not less or equal.
-Jnle,
-/// Jump if greater or equal.
-Jge,
-/// Jump if not less.
-Jnl,
-/// Jump if less.
-Jl,
-/// Jump if not greater or equal.
-Jnge,
-/// Jump if less or equal.
-Jle,
-/// Jump if not greater.
-Jng,
-/// Jump if carry.
-Jc,
-/// Jump if not carry.
-Jnc,
-/// Jump if overflow.
-Jo,
-/// Jump if not overflow.
-Jno,
-/// Jump if sign (negative).
-Js,
-/// Jump if not sign (non-negative).
-Jns,
-/// Jump if parity odd.
-Jpo,
-/// Jump if not parity.
-Jnp,
-/// Jump if parity even.
-Jpe,
-/// Jump if parity.
-Jp,
-/// Jump register CX zero.
-Jcxz,
-/// Jump register ECX zero.
-Jecxz,
-/// Loop with ECX counter.
-Loop,
-/// Loop with ECX and zero.
-Loopz,
-/// Loop with ECX and equal.
-Loope,
-/// Loop with ECX and not zero.
-Loopnz,
-/// Loop with ECX and not equal.
-Loopne,
-/// Call procedure.
-Call,
-/// Return.
-Ret,
-/// Return from interrupt.
-Iret,
-/// Software interrupt.
-Int,
-/// Interrupt on overflow.
-Into,
-/// Detect value out of range.
-Bound,
-/// High-level procedure entry.
-Enter,
-/// High-level procedure exit.
-Leave,
-/// Move string.
-Movs,
-/// Move byte string.
-Movsb,
-/// Move word string.
-Movsw,
-/// Move doubleword string.
-Movsd,
-/// Compare string.
-Cmps,
-/// Compare byte string.
-Cmpsb,
-/// Compare word string.
-Cmpsw,
-/// Compare doubleword string.
-Cmpsd,
-/// Scan string.
-Scas,
-/// Scan byte string.
-Scasb,
-/// Scan word string.
-Scasw,
-/// Scan doubleword string.
-Scasd,
-/// Load string.
-Lods,
-/// Load byte string.
-Lodsb,
-/// Load word string.
-Lodsw,
-/// Load doubleword string.
-Lodsd,
-/// Store string.
-Stos,
-/// Store byte string.
-Stosb,
-/// Store word string.
-Stosw,
-/// Store doubleword string.
-Stosd,
-/// Repeat while ECX not zero.
-Rep,
-/// Repeat while equal.
-Repe,
-/// Repeat while zero.
-Repz,
-/// Repeat while not equal.
-Repne,
-/// Repeat while not zero.
-Repnz,
-/// Read from a port.
-In,
-/// Write to a port.
-Out,
-/// Input string from port.
-Ins,
-/// Input byte string from port.
-Insb,
-/// Input word string from port.
-Insw,
-/// Input doubleword string from port.
-Insd,
-/// Output string to port.
-Outs,
-/// Output byte string to port.
-Outsb,
-/// Output word string to port.
-Outsw,
-/// Output doubleword string to port.
-Outsd,
-/// Set carry flag.
-Stc,
-/// Clear the carry flag.
-Clc,
-/// Complement the carry flag.
-Cmc,
-/// Clear the direction flag.
-Cld,
-/// Set direction flag.
-Std,
-/// Load flags into AH register.
-Lahf,
-/// Store AH register into flags.
-Sahf,
-/// Push EFLAGS onto stack.
-Pushf,
-/// Push EFLAGS onto stack.
-Pushfd,
-/// Pop EFLAGS from stack.
-Popf,
-/// Pop EFLAGS from stack.
-Popfd,
-/// Set interrupt flag.
-Sti,
-/// Clear the interrupt flag.
-Cli,
-/// Load far pointer using DS.
-Lds,
-/// Load far pointer using ES.
-Les,
-/// Load far pointer using FS.
-Lfs,
-/// Load far pointer using GS.
-Lgs,
-/// Load far pointer using SS.
-Lss,
-/// Load effective address.
-Lea,
-/// No operation.
-Nop,
-/// Undefined instruction.
-Ud,
-/// Table lookup translation.
-Xlat,
-/// Table lookup translation.
-Xlatb,
-/// Processor identification.
-Cpuid,
-/// Move data after swapping data bytes.
-Movbe1,
-/// Prefetch data into cache in anticipation of write.
-Prefetchw,
-/// Prefetch hint T1 with intent to write.
-Prefetchwt1,
-/// Flushes and invalidates a memory operand and its associated cache line from all levels of the processor’s cache hierarchy.
-Clflush,
-/// Flushes and invalidates a memory operand and its associated cache line from all levels of the processor’s cache hierarchy with optimized memory system throughput.
-Clflushopt,
-/// Save processor extended states to memory.
-Xsave,
-/// Save processor extended states with compaction to memory.
-Xsavec,
-/// Save processor extended states to memory, optimized.
-Xsaveopt,
-/// Restore processor extended states from memory.
-Xrstor,
-/// Retrieves a random number generated from hardware.
-Rdrand,
-/// Retrieves a random number generated from hardware.
-Rdseed,
-/// Bitwise AND of first source with inverted 2nd source operands.
-Andn,
-/// Contiguous bitwise extract.
-Bextr,
-/// Extract lowest set bit.
-Blsi,
-/// Set all lower bits below first set bit to 1.
-Blsmsk,
-/// Reset lowest set bit.
-Blsr,
-/// Zero high bits starting from specified bit position.
-Bzhi,
-/// Count the number leading zero bits.
-Lzcnt,
-/// Unsigned multiply without affecting arithmetic flags.
-Mulx,
-/// Parallel deposit of bits using a mask.
-Pdep,
-/// Parallel extraction of bits using a mask.
-Pext,
-/// Rotate right without affecting arithmetic flags.
-Rorx,
-/// Shift arithmetic right.
-Sarx,
-/// Shift logic left.
-Shlx,
-/// Shift logic right.
-Shrx,
-/// Count the number trailing zero bits.
-Tzcnt,
-/// Load floating-point value.
-Fld,
-/// Store floating-point value.
-Fst,
-/// Store floating-point value and pop.
-Fstp,
-/// Load integer.
-Fild,
-/// Store integer.
-Fist,
-/// Store integer and pop.
-Fistp1,
-/// Load BCD.
-Fbld,
-/// Store BCD and pop.
-Fbstp,
-/// Exchange registers.
-Fxch,
-/// Floating-point conditional move if equal.
-Fcmove,
-/// Floating-point conditional move if not equal.
-Fcmovne,
-/// Floating-point conditional move if below.
-Fcmovb,
-/// Floating-point conditional move if below or equal.
-Fcmovbe,
-/// Floating-point conditional move if not below.
-Fcmovnb,
-/// Floating-point conditional move if not below or equal.
-Fcmovnbe,
-/// Floating-point conditional move if unordered.
-Fcmovu,
-/// Floating-point conditional move if not unordered.
-Fcmovnu,
-/// Add floating-point
-Fadd,
-/// Add floating-point and pop
-Faddp,
-/// Add integer
-Fiadd,
-/// Subtract floating-point
-Fsub,
-/// Subtract floating-point and pop
-Fsubp,
-/// Subtract integer
-Fisub,
-/// Subtract floating-point reverse
-Fsubr,
-/// Subtract floating-point reverse and pop
-Fsubrp,
-/// Subtract integer reverse
-Fisubr,
-/// Multiply floating-point
-Fmul,
-/// Multiply floating-point and pop
-Fmulp,
-/// Multiply integer
-Fimul,
-/// Divide floating-point
-Fdiv,
-/// Divide floating-point and pop
-Fdivp,
-/// Divide integer
-Fidiv,
-/// Divide floating-point reverse
-Fdivr,
-/// Divide floating-point reverse and pop
-Fdivrp,
-/// Divide integer reverse
-Fidivr,
-/// Partial remainder
-Fprem,
-/// IEEE Partial remainder
-Fprem1,
-/// Absolute value
-Fabs,
-/// Change sign
-Fchs,
-/// Round to integer
-Frndint,
-/// Scale by power of two
-Fscale,
-/// Square root
-Fsqrt,
-/// Extract exponent and significand
-Fxtract,
-/// Compare floating-point.
-Fcom,
-/// Compare floating-point and pop.
-Fcomp,
-/// Compare floating-point and pop twice.
-Fcompp,
-/// Unordered compare floating-point.
-Fucom,
-/// Unordered compare floating-point and pop.
-Fucomp,
-/// Unordered compare floating-point and pop twice.
-Fucompp,
-/// Compare integer.
-Ficom,
-/// Compare integer and pop.
-Ficomp,
-/// Compare floating-point and set EFLAGS.
-Fcomi,
-/// Unordered compare floating-point and set EFLAGS.
-Fucomi,
-/// Compare floating-point, set EFLAGS, and pop.
-Fcomip,
-/// Unordered compare floating-point, set EFLAGS, and pop.
-Fucomip,
-/// Test floating-point (compare with 0.0).
-Ftst,
-/// Examine floating-point.
-Fxam,
-/// Sine
-Fsin,
-/// Cosine
-Fcos,
-/// Sine and cosine
-Fsincos,
-/// Partial tangent
-Fptan,
-/// Partial arctangent
-Fpatan,
-/// 2x − 1
-F2xm1,
-/// y∗log2x
-Fyl2x,
-/// y∗log2(x+1)
-Fyl2xp1,
-/// Load +1.0
-Fld1,
-/// Load +0.0
-Fldz,
-/// Load π
-Fldpi,
-/// Load log2e
-Fldl2e,
-/// Load loge2
-Fldln2,
-/// Load log210
-Fldl2t,
-/// Load log102
-Fldlg2,
-/// Increment FPU register stack pointer.
-Fincstp,
-/// Decrement FPU register stack pointer.
-Fdecstp,
-/// Free floating-point register.
-Ffree,
-/// Initialize FPU after checking error conditions.
-Finit,
-/// Initialize FPU without checking error conditions.
-Fninit,
-/// Clear floating-point exception flags after checking for error conditions.
-Fclex,
-/// Clear floating-point exception flags without checking for error conditions.
-Fnclex,
-/// Store FPU control word after checking error conditions.
-Fstcw,
-/// Store FPU control word without checking error conditions.
-Fnstcw,
-/// Load FPU control word.
-Fldcw,
-/// Store FPU environment after checking error conditions.
-Fstenv,
-/// Store FPU environment without checking error conditions.
-Fnstenv,
-/// Load FPU environment.
-Fldenv,
-/// Save FPU state after checking error conditions.
-Fsave,
-/// Save FPU state without checking error conditions.
-Fnsave,
-/// Restore FPU state.
-Frstor,
-/// Store FPU status word after checking error conditions.
-Fstsw,
-/// Store FPU status word without checking error conditions.
-Fnstsw,
-/// Wait for FPU.
-Wait,
-/// Wait for FPU.
-Fwait,
-/// FPU no operation.
-Fnop,
-/// Save x87 FPU and SIMD state.
-Fxsave,
-/// Restore x87 FPU and SIMD state.
-Fxrstor,
-/// Move doubleword.
-Movd,
-/// Move quadword.
-Movq,
-/// Pack words into bytes with signed saturation.
-Packsswb,
-/// Pack doublewords into words with signed saturation.
-Packssdw,
-/// Pack words into bytes with unsigned saturation.
-Packuswb,
-/// Unpack high-order bytes.
-Punpckhbw,
-/// Unpack high-order words.
-Punpckhwd,
-/// Unpack high-order doublewords.
-Punpckhdq,
-/// Unpack low-order bytes.
-Punpcklbw,
-/// Unpack low-order words.
-Punpcklwd,
-/// Unpack low-order doublewords.
-Punpckldq,
-/// Add packed byte integers.
-Paddb,
-/// Add packed word integers.
-Paddw,
-/// Add packed doubleword integers.
-Paddd,
-/// Add packed signed byte integers with signed saturation.
-Paddsb,
-/// Add packed signed word integers with signed saturation.
-Paddsw,
-/// Add packed unsigned byte integers with unsigned saturation.
-Paddusb,
-/// Add packed unsigned word integers with unsigned saturation.
-Paddusw,
-/// Subtract packed byte integers.
-Psubb,
-/// Subtract packed word integers.
-Psubw,
-/// Subtract packed doubleword integers.
-Psubd,
-/// Subtract packed signed byte integers with signed saturation.
-Psubsb,
-/// Subtract packed signed word integers with signed saturation.
-Psubsw,
-/// Subtract packed unsigned byte integers with unsigned saturation.
-Psubusb,
-/// Subtract packed unsigned word integers with unsigned saturation.
-Psubusw,
-/// Multiply packed signed word integers and store high result.
-Pmulhw,
-/// Multiply packed signed word integers and store low result.
-Pmullw,
-/// Multiply and add packed word integers.
-Pmaddwd,
-/// Compare packed bytes for equal.
-Pcmpeqb,
-/// Compare packed words for equal.
-Pcmpeqw,
-/// Compare packed doublewords for equal.
-Pcmpeqd,
-/// Compare packed signed byte integers for greater than.
-Pcmpgtb,
-/// Compare packed signed word integers for greater than.
-Pcmpgtw,
-/// Compare packed signed doubleword integers for greater than.
-Pcmpgtd,
-/// Bitwise logical AND.
-Pand,
-/// Bitwise logical AND NOT.
-Pandn,
-/// Bitwise logical OR.
-Por,
-/// Bitwise logical exclusive OR.
-Pxor,
-/// Shift packed words left logical.
-Psllw,
-/// Shift packed doublewords left logical.
-Pslld,
-/// Shift packed quadword left logical.
-Psllq,
-/// Shift packed words right logical.
-Psrlw,
-/// Shift packed doublewords right logical.
-Psrld,
-/// Shift packed quadword right logical.
-Psrlq,
-/// Shift packed words right arithmetic.
-Psraw,
-/// Shift packed doublewords right arithmetic.
-Psrad,
-/// Move four aligned packed single-precision floating-point values between XMM registers or between and XMM register and memory.
-Movaps,
-/// Move four unaligned packed single-precision floating-point values between XMM registers or between and XMM register and memory.
-Movups,
-/// Move two packed single-precision floating-point values to an from the high quadword of an XMM register and memory.
-Movhps,
-/// Move two packed single-precision floating-point values from the high quadword of an XMM register to the low quadword of another XMM register.
-Movhlps,
-/// Move two packed single-precision floating-point values to an from the low quadword of an XMM register and memory.
-Movlps,
-/// Move two packed single-precision floating-point values from the low quadword of an XMM register to the high quadword of another XMM register.
-Movlhps,
-/// Extract sign mask from four packed single-precision floating-point values.
-Movmskps,
-/// Move scalar single-precision floating-point value between XMM registers or between an XMM register and memory.
-Movss,
-/// Add packed single-precision floating-point values.
-Addps,
-/// Add scalar single-precision floating-point values.
-Addss,
-/// Subtract packed single-precision floating-point values.
-Subps,
-/// Subtract scalar single-precision floating-point values.
-Subss,
-/// Multiply packed single-precision floating-point values.
-Mulps,
-/// Multiply scalar single-precision floating-point values.
-Mulss,
-/// Divide packed single-precision floating-point values.
-Divps,
-/// Divide scalar single-precision floating-point values.
-Divss,
-/// Compute reciprocals of packed single-precision floating-point values.
-Rcpps,
-/// Compute reciprocal of scalar single-precision floating-point values.
-Rcpss,
-/// Compute square roots of packed single-precision floating-point values.
-Sqrtps,
-/// Compute square root of scalar single-precision floating-point values.
-Sqrtss,
-/// Compute reciprocals of square roots of packed single-precision floating-point values.
-Rsqrtps,
-/// Compute reciprocal of square root of scalar single-precision floating-point values.
-Rsqrtss,
-/// Return maximum packed single-precision floating-point values.
-Maxps,
-/// Return maximum scalar single-precision floating-point values.
-Maxss,
-/// Return minimum packed single-precision floating-point values.
-Minps,
-/// Return minimum scalar single-precision floating-point values.
-Minss,
-/// Compare packed single-precision floating-point values.
-Cmpps,
-/// Compare scalar single-precision floating-point values.
-Cmpss,
-/// Perform ordered comparison of scalar single-precision floating-point values and set flags in
-Comiss,
-/// Perform unordered comparison of scalar single-precision floating-point values and set flags in EFLAGS register.
-Ucomiss,
-/// Perform bitwise logical AND of packed single-precision floating-point values.
-Andps,
-/// Perform bitwise logical AND NOT of packed single-precision floating-point values.
-Andnps,
-/// Perform bitwise logical OR of packed single-precision floating-point values.
-Orps,
-/// Perform bitwise logical XOR of packed single-precision floating-point values.
-Xorps,
-/// Shuffles values in packed single-precision floating-point operands.
-Shufps,
-/// Unpacks and interleaves the two high-order values from two single-precision floating-point operands.
-Unpckhps,
-/// Unpacks and interleaves the two low-order values from two single-precision floating-point operands.
-Unpcklps,
-/// Convert packed doubleword integers to packed single-precision floating-point values.
-Cvtpi2ps,
-/// Convert doubleword integer to scalar single-precision floating-point value.
-Cvtsi2ss,
-/// Convert packed single-precision floating-point values to packed doubleword integers.
-Cvtps2pi,
-/// Convert with truncation packed single-precision floating-point values to packed doubleword integers.
-Cvttps2pi,
-/// Convert a scalar single-precision floating-point value to a doubleword integer.
-Cvtss2si,
-/// Convert with truncation a scalar single-precision floating-point value to a scalar doubleword integer.
-Cvttss2si,
-/// state management instructions allow saving and restoring the state of the MXCSR control and status register.
-Mxcsr,
-/// Load MXCSR register.
-Ldmxcsr,
-/// Save MXCSR register state.
-Stmxcsr,
-/// Compute average of packed unsigned byte integers.
-Pavgb,
-/// Compute average of packed unsigned word integers.
-Pavgw,
-/// Insert word.
-Pinsrw,
-/// Maximum of packed unsigned byte integers.
-Pmaxub,
-/// Maximum of packed signed word integers.
-Pmaxsw,
-/// Minimum of packed unsigned byte integers.
-Pminub,
-/// Minimum of packed signed word integers.
-Pminsw,
-/// Move byte mask.
-Pmovmskb,
-/// Multiply packed unsigned integers and store high result.
-Pmulhuw,
-/// Compute sum of absolute differences.
-Psadbw,
-/// Shuffle packed integer word in MMX register.
-Pshufw,
-/// Non-temporal store of selected bytes from an MMX register into memory.
-Maskmovq,
-/// Non-temporal store of quadword from an MMX register into memory.
-Movntq,
-/// Non-temporal store of four packed single-precision floating-point values from an XMM register into memory.
-Movntps,
-/// Serializes store operations.
-Sfence,
-/// Move two aligned packed double-precision floating-point values between XMM registers or between and XMM register and memory.
-Movapd,
-/// Move two unaligned packed double-precision floating-point values between XMM registers or between and XMM register and memory.
-Movupd,
-/// Move high packed double-precision floating-point value to an from the high quadword of an XMM register and memory.
-Movhpd,
-/// Move low packed single-precision floating-point value to an from the low quadword of an XMM register and memory.
-Movlpd,
-/// Extract sign mask from two packed double-precision floating-point values.
-Movmskpd,
-/// Add packed double-precision floating-point values.
-Addpd,
-/// Add scalar double precision floating-point values.
-Addsd,
-/// Subtract packed double-precision floating-point values.
-Subpd,
-/// Subtract scalar double-precision floating-point values.
-Subsd,
-/// Multiply packed double-precision floating-point values.
-Mulpd,
-/// Multiply scalar double-precision floating-point values.
-Mulsd,
-/// Divide packed double-precision floating-point values.
-Divpd,
-/// Divide scalar double-precision floating-point values.
-Divsd,
-/// Compute packed square roots of packed double-precision floating-point values.
-Sqrtpd,
-/// Compute scalar square root of scalar double-precision floating-point values.
-Sqrtsd,
-/// Return maximum packed double-precision floating-point values.
-Maxpd,
-/// Return maximum scalar double-precision floating-point values.
-Maxsd,
-/// Return minimum packed double-precision floating-point values.
-Minpd,
-/// Return minimum scalar double-precision floating-point values.
-Minsd,
-/// Perform bitwise logical AND of packed double-precision floating-point values.
-Andpd,
-/// Perform bitwise logical AND NOT of packed double-precision floating-point values.
-Andnpd,
-/// Perform bitwise logical OR of packed double-precision floating-point values.
-Orpd,
-/// Perform bitwise logical XOR of packed double-precision floating-point values.
-Xorpd,
-/// Compare packed double-precision floating-point values.
-Cmppd,
-/// Perform ordered comparison of scalar double-precision floating-point values and set flags in EFLAGS register.
-Comisd,
-/// Perform unordered comparison of scalar double-precision floating-point values and set flags in EFLAGS register.
-Ucomisd,
-/// Shuffles values in packed double-precision floating-point operands.
-Shufpd,
-/// Unpacks and interleaves the high values from two packed double-precision floating-point operands.
-Unpckhpd,
-/// Unpacks and interleaves the low values from two packed double-precision floating-point operands.
-Unpcklpd,
-/// Convert packed double-precision floating-point values to packed doubleword integers.
-Cvtpd2pi,
-/// Convert with truncation packed double-precision floating-point values to packed doubleword integers.
-Cvttpd2pi,
-/// Convert packed doubleword integers to packed double-precision floating-point values.
-Cvtpi2pd,
-/// Convert packed double-precision floating-point values to packed doubleword integers.
-Cvtpd2dq,
-/// Convert with truncation packed double-precision floating-point values to packed doubleword integers.
-Cvttpd2dq,
-/// Convert packed doubleword integers to packed double-precision floating-point values.
-Cvtdq2pd,
-/// Convert packed single-precision floating-point values to packed double-precision floatingpoint values.
-Cvtps2pd,
-/// Convert packed double-precision floating-point values to packed single-precision floatingpoint values.
-Cvtpd2ps,
-/// Convert scalar single-precision floating-point values to scalar double-precision floatingpoint values.
-Cvtss2sd,
-/// Convert scalar double-precision floating-point values to scalar single-precision floatingpoint values.
-Cvtsd2ss,
-/// Convert scalar double-precision floating-point values to a doubleword integer.
-Cvtsd2si,
-/// Convert with truncation scalar double-precision floating-point values to scalar doubleword integers.
-Cvttsd2si,
-/// Convert doubleword integer to scalar double-precision floating-point value.
-Cvtsi2sd,
-/// Convert packed doubleword integers to packed single-precision floating-point values.
-Cvtdq2ps,
-/// Convert packed single-precision floating-point values to packed doubleword integers.
-Cvtps2dq,
-/// Convert with truncation packed single-precision floating-point values to packed doubleword integers.
-Cvttps2dq,
-/// Move aligned double quadword.
-Movdqa,
-/// Move unaligned double quadword.
-Movdqu,
-/// Move quadword integer from MMX to XMM registers.
-Movq2dq,
-/// Move quadword integer from XMM to MMX registers.
-Movdq2q,
-/// Multiply packed unsigned doubleword integers.
-Pmuludq,
-/// Add packed quadword integers.
-Paddq,
-/// Subtract packed quadword integers.
-Psubq,
-/// Shuffle packed low words.
-Pshuflw,
-/// Shuffle packed high words.
-Pshufhw,
-/// Shuffle packed doublewords.
-Pshufd,
-/// Shift double quadword left logical.
-Pslldq,
-/// Shift double quadword right logical.
-Psrldq,
-/// Unpack high quadwords.
-Punpckhqdq,
-/// Unpack low quadwords.
-Punpcklqdq,
-/// Serializes load operations.
-Lfence,
-/// Serializes load and store operations.
-Mfence,
-/// Improves the performance of “spin-wait loops”.
-Pause,
-/// Non-temporal store of selected bytes from an XMM register into memory.
-Maskmovdqu,
-/// Non-temporal store of two packed double-precision floating-point values from an XMM register into memory.
-Movntpd,
-/// Non-temporal store of double quadword from an XMM register into memory.
-Movntdq,
-/// Non-temporal store of a doubleword from a general-purpose register into memory.
-Movnti,
-/// Behaves like the FISTP instruction but uses truncation, irrespective of the rounding mode specified in the floating-point control word (FCW).
-Fisttp,
-/// Special 128-bit unaligned load designed to avoid cache line splits.
-Lddqu,
-/// Performs single-precision addition on the second and fourth pairs of 32-bit data elements within the operands; single-precision subtraction on the first and third pairs.
-Addsubps,
-/// Performs double-precision addition on the second pair of quadwords, and double-precision subtraction on the first pair.
-Addsubpd,
-/// Performs a single-precision addition on contiguous data elements. The first data element of the result is obtained by adding the first and second elements of the first operand; the second element by adding the third and fourth elements of the first operand; the third by adding the first and second elements of the second operand; and the fourth by adding the third and fourth elements of the second operand.
-Haddps,
-/// Performs a single-precision subtraction on contiguous data elements. The first data element of the result is obtained by subtracting the second element of the first operand from the first element of the first operand; the second element by subtracting the fourth element of the first operand from the third element of the first operand; the third by subtracting the second element of the second operand from the first element of the second operand; and the fourth by subtracting the fourth element of the second operand from the third element of the second operand.
-Hsubps,
-/// Performs a double-precision addition on contiguous data elements. The first data element of the result is obtained by adding the first and second elements of the first operand; the second element by adding the first and second elements of the second operand.
-Haddpd,
-/// Performs a double-precision subtraction on contiguous data elements. The first data element of the result is obtained by subtracting the second element of the first operand from the first element of the first operand; the second element by subtracting the second element of the second operand from the first element of the second operand.
-Hsubpd,
-/// Loads/moves 128 bits; duplicating the second and fourth 32-bit data elements.
-Movshdup,
-/// Loads/moves 128 bits; duplicating the first and third 32-bit data elements.
-Movsldup,
-/// Loads/moves 64 bits (bits[63:0] if the source is a register) and returns the same 64 bits in both the lower and upper halves of the 128-bit result register; duplicates the 64 bits from the source.
-Movddup,
-/// Sets up an address range used to monitor write-back stores.
-Monitor,
-/// Enables a logical processor to enter into an optimized state while waiting for a write-back store to the address range set up by the MONITOR instruction.
-Mwait,
-/// Adds two adjacent, signed 16-bit integers horizontally from the source and destination operands and packs the signed 16-bit results to the destination operand.
-Phaddw,
-/// Adds two adjacent, signed 16-bit integers horizontally from the source and destination operands and packs the signed, saturated 16-bit results to the destination operand.
-Phaddsw,
-/// Adds two adjacent, signed 32-bit integers horizontally from the source and destination operands and packs the signed 32-bit results to the destination operand.
-Phaddd,
-/// Performs horizontal subtraction on each adjacent pair of 16-bit signed integers by subtracting the most significant word from the least significant word of each pair in the source and destination operands. The signed 16-bit results are packed and written to the destination operand.
-Phsubw,
-/// Performs horizontal subtraction on each adjacent pair of 16-bit signed integers by subtracting the most significant word from the least significant word of each pair in the source and destination operands. The signed, saturated 16-bit results are packed and written to the destination operand.
-Phsubsw,
-/// Performs horizontal subtraction on each adjacent pair of 32-bit signed integers by subtracting the most significant doubleword from the least significant double word of each pair in the source and destination operands. The signed 32-bit results are packed and written to the destination operand.
-Phsubd,
-/// Computes the absolute value of each signed byte data element.
-Pabsb,
-/// Computes the absolute value of each signed 16-bit data element.
-Pabsw,
-/// Computes the absolute value of each signed 32-bit data element.
-Pabsd,
-/// Multiplies each unsigned byte value with the corresponding signed byte value to produce an intermediate, 16-bit signed integer. Each adjacent pair of 16-bit signed values are added horizontally. The signed, saturated 16-bit results are packed to the destination operand.
-Pmaddubsw,
-/// Multiplies vertically each signed 16-bit integer from the destination operand with the corresponding signed 16-bit integer of the source operand, producing intermediate, signed 32- bit integers. Each intermediate 32-bit integer is truncated to the 18 most significant bits.
-Pmulhrsw,
-/// Permutes each byte in place, according to a shuffle control mask. The least significant three or four bits of each shuffle control byte of the control mask form the shuffle index. The shuffle mask is unaffected. If the most significant bit (bit 7) of a shuffle control byte is set, the constant zero is written in the result byte.
-Pshufb,
-/// Negates each signed integer element of the destination operand if the sign of the corresponding data element in the source operand is less than zero.
-Psignb,
-/// Negates each signed integer element of the destination operand if the sign of the corresponding data element in the source operand is less than zero.
-Psignw,
-/// Negates each signed integer element of the destination operand if the sign of the corresponding data element in the source operand is less than zero.
-Psignd,
-/// Source operand is appended after the destination operand forming an intermediate value of twice the width of an operand. The result is extracted from the intermediate value into the destination operand by selecting the 128 bit or 64 bit value that are right-aligned to the byte offset specified by the immediate value.
-Palignr,
-/// Returns four lower 32-bits of the 64-bit results of signed 32-bit integer multiplies.
-Pmulld,
-/// Returns two 64-bit signed result of signed 32-bit integer multiplies.
-Pmuldq,
-/// Perform double-precision dot product for up to 2 elements and broadcast.
-Dppd,
-/// Perform single-precision dot products for up to 4 elements and broadcast.
-Dpps,
-/// Provides a non-temporal hint that can cause adjacent 16-byte items within an aligned 64-byte region (a streaming line) to be fetched and held in a small set of temporary buffers (“streaming load buffers”). Subsequent streaming loads to other aligned 16-byte items in the same streaming line may be supplied from the streaming load buffer and can improve throughput.
-Movntdqa,
-/// Conditionally copies specified double-precision floating-point data elements in the source operand to the corresponding data elements in the destination, using an immediate byte control.
-Blendpd,
-/// Conditionally copies specified single-precision floating-point data elements in the source operand to the corresponding data elements in the destination, using an immediate byte control.
-Blendps,
-/// Conditionally copies specified double-precision floating-point data elements in the source operand to the corresponding data elements in the destination, using an implied mask.
-Blendvpd,
-/// Conditionally copies specified single-precision floating-point data elements in the source operand to the corresponding data elements in the destination, using an implied mask.
-Blendvps,
-/// Conditionally copies specified byte elements in the source operand to the corresponding elements in the destination, using an implied mask.
-Pblendvb,
-/// Conditionally copies specified word elements in the source operand to the corresponding elements in the destination, using an immediate byte control.
-Pblendw,
-/// Compare packed unsigned word integers.
-Pminuw,
-/// Compare packed unsigned dword integers.
-Pminud,
-/// Compare packed signed byte integers.
-Pminsb,
-/// Compare packed signed dword integers.
-Pminsd,
-/// Compare packed unsigned word integers.
-Pmaxuw,
-/// Compare packed unsigned dword integers.
-Pmaxud,
-/// Compare packed signed byte integers.
-Pmaxsb,
-/// Compare packed signed dword integers.
-Pmaxsd,
-/// Round packed single precision floating-point values into integer values and return rounded floating-point values.
-Roundps,
-/// Round packed double precision floating-point values into integer values and return rounded floating-point values.
-Roundpd,
-/// Round the low packed single precision floating-point value into an integer value and return a rounded floating-point value.
-Roundss,
-/// Round the low packed double precision floating-point value into an integer value and return a rounded floating-point value.
-Roundsd,
-/// Extracts a single-precision floating-point value from a specified offset in an XMM register and stores the result to memory or a general-purpose register.
-Extractps,
-/// Inserts a single-precision floating-point value from either a 32-bit memory location orselected from a specified offset in an XMM register to a specified offset in the destination
-Insertps,
-/// Insert a byte value from a register or memory into an XMM register.
-Pinsrb,
-/// Insert a dword value from 32-bit register or memory into an XMM register.
-Pinsrd,
-/// Insert a qword value from 64-bit register or memory into an XMM register.
-Pinsrq,
-/// Extract a byte from an XMM register and insert the value into a general-purpose register or memory.
-Pextrb,
-/// Extract a word from an XMM register and insert the value into a general-purpose register or memory.
-Pextrw,
-/// Extract a dword from an XMM register and insert the value into a general-purpose register or memory.
-Pextrd,
-/// Extract a qword from an XMM register and insert the value into a general-purpose register or memory.
-Pextrq,
-/// Sign extend the lower 8-bit integer of each packed word element into packed signed word integers.
-Pmovsxbw,
-/// Zero extend the lower 8-bit integer of each packed word element into packed signed word integers.
-Pmovzxbw,
-/// Sign extend the lower 8-bit integer of each packed dword element into packed signed dword integers.
-Pmovsxbd,
-/// Zero extend the lower 8-bit integer of each packed dword element into packed signed dword integers.
-Pmovzxbd,
-/// Sign extend the lower 16-bit integer of each packed dword element into packed signed dword integers.
-Pmovsxwd,
-/// Zero extend the lower 16-bit integer of each packed dword element into packed signed dword integers.
-Pmovzxwd,
-/// Sign extend the lower 8-bit integer of each packed qword element into packed signed qword integers.
-Pmovsxbq,
-/// Zero extend the lower 8-bit integer of each packed qword element into packed signed qword integers.
-Pmovzxbq,
-/// Sign extend the lower 16-bit integer of each packed qword element into packed signed qword integers.
-Pmovsxwq,
-/// Zero extend the lower 16-bit integer of each packed qword element into packed signed qword integers.
-Pmovzxwq,
-/// Sign extend the lower 32-bit integer of each packed qword element into packed signed qword integers.
-Pmovsxdq,
-/// Zero extend the lower 32-bit integer of each packed qword element into packed signed qword integers.
-Pmovzxdq,
-/// Performs eight 4-byte wide Sum of Absolute Differences operations to produce eight word integers.
-Mpsadbw,
-/// Finds the value and location of the minimum unsigned word from one of 8 horizontally packed unsigned words. The resulting value and location (offset within the source) are packed into the low dword of the destination XMM register.
-Phminposuw,
-/// Performs a logical AND between the destination with this mask and sets the ZF flag if the result is zero. The CF flag (zero for TEST) is set if the inverted mask AND’d with the destination is all zeroes.
-Ptest,
-/// 128-bit packed qword equality test.
-Pcmpeqq,
-/// PACKUSDW packs dword to word with unsigned saturation.
-Packusdw,
-/// Packed compare explicit-length strings, return index in ECX/RCX.
-Pcmpestri,
-/// Packed compare explicit-length strings, return mask in XMM0.
-Pcmpestrm,
-/// Packed compare implicit-length strings, return index in ECX/RCX.
-Pcmpistri,
-/// Packed compare implicit-length strings, return mask in XMM0.
-Pcmpistrm,
-/// Performs logical compare of greater-than on packed integer quadwords.
-Pcmpgtq,
-/// Perform an AES decryption round using an 128-bit state and a round key.
-Aesdec,
-/// Perform the last AES decryption round using an 128-bit state and a round key.
-Aesdeclast,
-/// Perform an AES encryption round using an 128-bit state and a round key.
-Aesenc,
-/// Perform the last AES encryption round using an 128-bit state and a round key.
-Aesenclast,
-/// Perform an inverse mix column transformation primitive.
-Aesimc,
-/// Assist the creation of round keys with a key expansion schedule.
-Aeskeygenassist,
-/// Perform carryless multiplication of two 64-bit numbers.
-Pclmulqdq,
-/// Convert eight/four data element containing 16-bit floating-point data into eight/four single-precision floating-point data.
-Vcvtph2ps,
-/// Convert eight/four data element containing single-precision floating-point data into eight/four 16-bit floating-point data.
-Vcvtps2ph,
-/// Abort an RTM transaction execution.
-Xabort,
-/// Prefix hint to the beginning of an HLE transaction region.
-Xacquire,
-/// Prefix hint to the end of an HLE transaction region.
-Xrelease,
-/// Transaction begin of an RTM transaction region.
-Xbegin,
-/// Transaction end of an RTM transaction region.
-Xend,
-/// Test if executing in a transactional region.
-Xtest,
-/// Perform an intermediate calculation for the next four SHA1 message dwords from the previous message dwords.
-Sha1msg1,
-/// Perform the final calculation for the next four SHA1 message dwords from the intermediate message dwords.
-Sha1msg2,
-/// Calculate SHA1 state E after four rounds.
-Sha1nexte,
-/// Perform four rounds of SHA1 operations.
-Sha1rnds4,
-/// Perform an intermediate calculation for the next four SHA256 message dwords.
-Sha256msg1,
-/// Perform the final calculation for the next four SHA256 message dwords.
-Sha256msg2,
-/// Perform two rounds of SHA256 operations.
-Sha256rnds2,
-/// Perform dword alignment of two concatenated source vectors.
-Valignd,
-/// Perform qword alignment of two concatenated source vectors.
-Valignq,
-/// Replace the VBLENDVPD instructions (using opmask as select control).
-Vblendmpd,
-/// Replace the VBLENDVPS instructions (using opmask as select control).
-Vblendmps,
-/// Compress packed DP elements of a vector.
-Vcompresspd,
-/// Compress packed SP elements of a vector.
-Vcompressps,
-/// Convert packed DP FP elements of a vector to packed unsigned 32-bit integers.
-Vcvtpd2udq,
-/// Convert packed DP FP elements of a vector to packed unsigned 32-bit integers.
-Vcvttpd2udq,
-/// Convert packed SP FP elements of a vector to packed unsigned 32-bit integers.
-Vcvtps2udq,
-/// Convert packed SP FP elements of a vector to packed unsigned 32-bit integers.
-Vcvttps2udq,
-/// Convert packed signed 64-bit integers to packed DP FP elements.
-Vcvtqq2pd,
-/// Convert packed signed 64-bit integers to packed SP FP elements.
-Vcvtqq2ps,
-/// Convert the low DP FP element of a vector to an unsigned integer.
-Vcvtsd2usi,
-/// Convert the low DP FP element of a vector to an unsigned integer.
-Vcvttsd2usi,
-/// Convert the low SP FP element of a vector to an unsigned integer.
-Vcvtss2usi,
-/// Convert the low SP FP element of a vector to an unsigned integer.
-Vcvttss2usi,
-/// Convert packed unsigned 32-bit integers to packed DP FP elements.
-Vcvtudq2pd,
-/// Convert packed unsigned 32-bit integers to packed SP FP elements.
-Vcvtudq2ps,
-/// Convert an unsigned integer to the low DP FP element and merge to a vector.
-Vcvtusi2usd,
-/// Convert an unsigned integer to the low SP FP element and merge to a vector.
-Vcvtusi2uss,
-/// Expand packed DP elements of a vector.
-Vexpandpd,
-/// Expand packed SP elements of a vector.
-Vexpandps,
-/// Extract a vector from a full-length vector with 32-bit granular update.
-Vextractf32x4,
-/// Extract a vector from a full-length vector with 64-bit granular update.
-Vextractf64x4,
-/// Extract a vector from a full-length vector with 32-bit granular update.
-Vextracti32x4,
-/// Extract a vector from a full-length vector with 64-bit granular update.
-Vextracti64x4,
-/// Perform fix-up to special values in DP FP vectors.
-Vfixupimmpd,
-/// Perform fix-up to special values in SP FP vectors.
-Vfixupimmps,
-/// Perform fix-up to special values of the low DP FP element.
-Vfixupimmsd,
-/// Perform fix-up to special values of the low SP FP element.
-Vfixupimmss,
-/// Convert the exponent of DP FP elements of a vector into FP values.
-Vgetexppd,
-/// Convert the exponent of SP FP elements of a vector into FP values.
-Vgetexpps,
-/// Convert the exponent of the low DP FP element in a vector into FP value.
-Vgetexpsd,
-/// Convert the exponent of the low SP FP element in a vector into FP value.
-Vgetexpss,
-/// Convert the mantissa of DP FP elements of a vector into FP values.
-Vgetmantpd,
-/// Convert the mantissa of SP FP elements of a vector into FP values.
-Vgetmantps,
-/// Convert the mantissa of the low DP FP element of a vector into FP value.
-Vgetmantsd,
-/// Convert the mantissa of the low SP FP element of a vector into FP value.
-Vgetmantss,
-/// Insert a 128-bit vector into a full-length vector with 32/64-bit granular update.
-Vinsertf32x4,
-/// Insert a 256-bit vector into a full-length vector with 32/64-bit granular update.
-Vinsertf64x4,
-/// VMOVDQA with 32-bit granular conditional update.
-Vmovdqa32,
-/// VMOVDQA with 64-bit granular conditional update.
-Vmovdqa64,
-/// VMOVDQU with 32-bit granular conditional update.
-Vmovdqu32,
-/// VMOVDQU with 64-bit granular conditional update.
-Vmovdqu64,
-/// Blend dword elements using opmask as select control.
-Vpblendmd,
-/// Blend qword elements using opmask as select control.
-Vpblendmq,
-/// Broadcast from general-purpose register to vector register.
-Vpbroadcastd,
-/// Broadcast from general-purpose register to vector register.
-Vpbroadcastq,
-/// Compare packed signed dwords using specified primitive.
-Vpcmpd,
-/// Compare packed unsigned dwords using specified primitive.
-Vpcmud,
-/// Compare packed signed quadwords using specified primitive.
-Vpcmpq,
-/// Compare packed unsigned quadwords using specified primitive.
-Vpcmuq,
-/// Compress packed 64-bit elements of a vector.
-Vpcompressq,
-/// Compress packed 32-bit elements of a vector.
-Vpcompressd,
-/// Full permute of two tables of dword elements overwriting the index vector.
-Vpermi2d,
-/// Full permute of two tables of qword elements overwriting the index vector.
-Vpermi2q,
-/// Full permute of two tables of DP elements overwriting the index vector.
-Vpermi2pd,
-/// Full permute of two tables of SP elements overwriting the index vector.
-Vpermi2ps,
-/// Full permute of two tables of dword elements overwriting one source table.
-Vpermt2d,
-/// Full permute of two tables of qword elements overwriting one source table.
-Vpermt2q,
-/// Full permute of two tables of DP elements overwriting one source table.
-Vpermt2pd,
-/// Full permute of two tables of SP elements overwriting one source table.
-Vpermt2ps,
-/// Expand packed dword elements of a vector.
-Vpexpandd,
-/// Expand packed qword elements of a vector.
-Vpexpandq,
-/// Compute maximum of packed signed 64-bit integer elements.
-Vpmaxsq,
-/// Compute maximum of packed unsigned 32-bit integer elements.
-Vpmaxud,
-/// Compute maximum of packed unsigned 64-bit integer elements.
-Vpmaxuq,
-/// Compute minimum of packed signed 64-bit integer elements.
-Vpminsq,
-/// Compute minimum of packed unsigned 32-bit integer elements.
-Vpminud,
-/// Compute minimum of packed unsigned 64-bit integer elements.
-Vpminuq,
-/// Down convert qword elements in a vector to byte elements using truncation saturation.
-Vpmovsqb,
-/// Down convert qword elements in a vector to byte elements using truncation unsigned saturation.
-Vpmovusqb,
-/// Down convert qword elements in a vector to word elements using truncation saturation.
-Vpmovsqw,
-/// Down convert qword elements in a vector to word elements using truncation unsigned saturation.
-Vpmovusqw,
-/// Down convert qword elements in a vector to dword elements using truncation saturation.
-Vpmovsqd,
-/// Down convert qword elements in a vector to dword elements using truncation unsigned saturation.
-Vpmovusqd,
-/// Down convert dword elements in a vector to byte elements using truncation saturation.
-Vpmovsdb,
-/// Down convert dword elements in a vector to byte elements using truncation unsigned saturation.
-Vpmovusdb,
-/// Down convert dword elements in a vector to word elements using truncation saturation.
-Vpmovsdw,
-/// Down convert dword elements in a vector to word elements using truncation unsigned saturation.
-Vpmovusdw,
-/// Rotate dword element left by a constant shift count with conditional update.
-Vprold,
-/// Rotate qword element left by a constant shift count with conditional update.
-Vprolq,
-/// Rotate dword element left by shift counts specified in a vector with conditional update.
-Vprolvd,
-/// Rotate qword element left by shift counts specified in a vector with conditional update.
-Vprolvq,
-/// Rotate dword element right by a constant shift count with conditional update.
-Vprord,
-/// Rotate qword element right by a constant shift count with conditional update.
-Vprorq,
-/// Rotate dword element right by shift counts specified in a vector with conditional update.
-Vprorrd,
-/// Rotate qword element right by shift counts specified in a vector with conditional update.
-Vprorrq,
-/// Scatter dword elements in a vector to memory using dword indices.
-Vpscatterdd,
-/// Scatter qword elements in a vector to memory using dword indices.
-Vpscatterdq,
-/// Scatter dword elements in a vector to memory using qword indices.
-Vpscatterqd,
-/// Scatter qword elements in a vector to memory using qword indices.
-Vpscatterqq,
-/// Shift qwords right by a constant shift count and shifting in sign bits.
-Vpsraq,
-/// Shift qwords right by shift counts in a vector and shifting in sign bits.
-Vpsravq,
-/// Perform bitwise NAND of dword elements of two vectors and write results to opmask.
-Vptestnmd,
-/// Perform bitwise NAND of qword elements of two vectors and write results to opmask.
-Vptestnmq,
-/// Perform bitwise ternary logic operation of three vectors with 32 bit granular conditional update.
-Vpterlogd,
-/// Perform bitwise ternary logic operation of three vectors with 64 bit granular conditional update.
-Vpterlogq,
-/// Perform bitwise AND of dword elements of two vectors and write results to opmask.
-Vptestmd,
-/// Perform bitwise AND of qword elements of two vectors and write results to opmask.
-Vptestmq,
-/// Compute approximate reciprocals of packed DP FP elements of a vector.
-Vrcp14pd,
-/// Compute approximate reciprocals of packed SP FP elements of a vector.
-Vrcp14ps,
-/// Compute the approximate reciprocal of the low DP FP element of a vector.
-Vrcp14sd,
-/// Compute the approximate reciprocal of the low SP FP element of a vector.
-Vrcp14ss,
-/// Round packed DP FP elements of a vector to specified number of fraction bits.
-Vrndscalepd,
-/// Round packed SP FP elements of a vector to specified number of fraction bits.
-Vrndscaleps,
-/// Round the low DP FP element of a vector to specified number of fraction bits.
-Vrndscalesd,
-/// Round the low SP FP element of a vector to specified number of fraction bits.
-Vrndscaless,
-/// Compute approximate reciprocals of square roots of packed DP FP elements of a vector.
-Vrsqrt14pd,
-/// Compute approximate reciprocals of square roots of packed SP FP elements of a vector.
-Vrsqrt14ps,
-/// Compute the approximate reciprocal of square root of the low DP FP element of a vector.
-Vrsqrt14sd,
-/// Compute the approximate reciprocal of square root of the low SP FP element of a vector.
-Vrsqrt14ss,
-/// Multiply packed DP FP elements of a vector by powers of two with exponents specified in a second vector.
-Vscalepd,
-/// Multiply packed SP FP elements of a vector by powers of two with exponents specified in a second vector.
-Vscaleps,
-/// Multiply the low DP FP element of a vector by powers of two with exponent specified in the corresponding element of a second vector.
-Vscalesd,
-/// Multiply the low SP FP element of a vector by powers of two with exponent specified in the corresponding element of a second vector.
-Vscaless,
-/// Scatter SP FP elements in a vector to memory using dword indices.
-Vscatterdd,
-/// Scatter DP FP elements in a vector to memory using dword indices.
-Vscatterdq,
-/// Scatter SP FP elements in a vector to memory using qword indices.
-Vscatterqd,
-/// Scatter DP FP elements in a vector to memory using qword indices.
-Vscatterqq,
-/// Shuffle 128-bit lanes of a vector with 32 bit granular conditional update.
-Vshuff32x4,
-/// Shuffle 128-bit lanes of a vector with 64 bit granular conditional update.
-Vshuff64x2,
-/// Shuffle 128-bit lanes of a vector with 32 bit granular conditional update.
-Vshufi32x4,
-/// Shuffle 128-bit lanes of a vector with 64 bit granular conditional update.
-Vshufi64x2,
-/// Convert packed DP FP elements of a vector to packed signed 64-bit integers.
-Vcvtpd2qq,
-/// Convert packed DP FP elements of a vector to packed signed 64-bit integers.
-Vcvttpd2qq,
-/// Convert packed DP FP elements of a vector to packed unsigned 64-bit integers.
-Vcvtpd2uqq,
-/// Convert packed DP FP elements of a vector to packed unsigned 64-bit integers.
-Vcvttpd2uqq,
-/// Convert packed SP FP elements of a vector to packed signed 64-bit integers.
-Vcvtps2qq,
-/// Convert packed SP FP elements of a vector to packed signed 64-bit integers.
-Vcvttps2qq,
-/// Convert packed SP FP elements of a vector to packed unsigned 64-bit integers.
-Vcvtps2uqq,
-/// Convert packed SP FP elements of a vector to packed unsigned 64-bit integers.
-Vcvttps2uqq,
-/// Convert packed unsigned 64-bit integers to packed DP FP elements.
-Vcvtuqq2pd,
-/// Convert packed unsigned 64-bit integers to packed SP FP elements.
-Vcvtuqq2ps,
-/// Extract a vector from a full-length vector with 64-bit granular update.
-Vextractf64x2,
-/// Extract a vector from a full-length vector with 64-bit granular update.
-Vextracti64x2,
-/// Test packed DP FP elements in a vector by numeric category.
-Vfpclasspd,
-/// Test packed SP FP elements in a vector by special-value category.
-Vfpclassps,
-/// Test the low DP FP element by numeric category.
-Vfpclasssd,
-/// Test the low SP FP element by special-value category.
-Vfpclassss,
-/// Insert a 128-bit vector into a full-length vector with 64-bit granular update.
-Vinsertf64x2,
-/// Insert a 128-bit vector into a full-length vector with 64-bit granular update.
-Vinserti64x2,
-/// Convert opmask register to vector register in 32-bit granularity.
-Vpmovm2d,
-/// Convert opmask register to vector register in 64-bit granularity.
-Vpmovm2q,
-/// Convert a vector register in 32-bit granularity to an opmask register.
-Vpmovb2d,
-/// Convert a vector register in 64-bit granularity to an opmask register.
-Vpmovq2m,
-/// Multiply packed signed 64-bit integer elements of two vectors and store low 64-bit signed result.
-Vpmullq,
-/// Perform RANGE operation on each pair of DP FP elements of two vectors using specified range primitive in imm8.
-Vrangeps,
-/// Perform RANGE operation on each pair of SP FP elements of two vectors using specified range primitive in imm8.
-Vrangepd,
-/// Perform RANGE operation on the pair of low DP FP element of two vectors using specified range primitive in imm8.
-Vrangesd,
-/// Perform RANGE operation on the pair of low SP FP element of two vectors using specified range primitive in imm8.
-Vrangess,
-/// Perform Reduction operation on packed DP FP elements of a vector using specified reduction primitive in imm8.
-Vreducepd,
-/// Perform Reduction operation on packed SP FP elements of a vector using specified reduction primitive in imm8.
-Vreduceps,
-/// Perform Reduction operation on the low DP FP element of a vector using specified reduction primitive in imm8.
-Vreducesd,
-/// Perform Reduction operation on the low SP FP element of a vector using specified reduction primitive in imm8.
-Vreducess,
-/// Double block packed Sum-Absolute-Differences on unsigned bytes.
-Vdbpsadbw,
-/// VMOVDQU with 8/16-bit granular conditional update.
-Vmovdqu8,
-/// VMOVDQU with 8/16-bit granular conditional update.
-Vmovdqu16,
-/// Replaces the VPBLENDVB instruction (using opmask as select control).
-Vpblendmb,
-/// Blend word elements using opmask as select control.
-Vpblendmw,
-/// Broadcast from general-purpose register to vector register.
-Vpbroadcastb,
-/// Broadcast from general-purpose register to vector register.
-Vpbroadcastw,
-/// Compare packed signed bytes using specified primitive.
-Vpcmpb,
-/// Compare packed unsigned bytes using specified primitive.
-Vpcmub,
-/// Compare packed signed words using specified primitive.
-Vpcmpw,
-/// Compare packed unsigned words using specified primitive.
-Vpcmuw,
-/// Permute packed word elements.
-Vpermw,
-/// Full permute from two tables of byte elements overwriting the index vector.
-Vpermi2b,
-/// Full permute from two tables of word elements overwriting the index vector.
-Vpermi2w,
-/// Convert opmask register to vector register in 8/16-bit granularity.
-Vpmovm2b,
-/// Convert opmask register to vector register in 8/16-bit granularity.
-Vpmovm2w,
-/// Convert a vector register in 8-bit granularity to an opmask register.
-Vpmovb2m,
-/// Convert a vector register in 16-bit granularity to an opmask register.
-Vpmovw2m,
-/// Down convert word elements in a vector to byte elements using truncation saturation.
-Vpmovswb,
-/// Down convert word elements in a vector to byte elements using truncation unsigned saturation.
-Vpmovuswb,
-/// Shift word elements in a vector left by shift counts in a vector.
-Vpsllvw,
-/// Shift words right by shift counts in a vector and shifting in sign bits.
-Vpsravw,
-/// Shift word elements in a vector right by shift counts in a vector.
-Vpsrlvw,
-/// Perform bitwise NAND of byte elements of two vectors and write results to opmask.
-Vptestnmb,
-/// Perform bitwise NAND of word elements of two vectors and write results to opmask.
-Vptestnmw,
-/// Perform bitwise AND of byte elements of two vectors and write results to opmask.
-Vptestmb,
-/// Perform bitwise AND of word elements of two vectors and write results to opmask.
-Vptestmw,
-/// Broadcast from opmask register to vector register.
-Vpbroadcastm,
-/// Detect conflicts within a vector of packed 32-bit integers.
-Vpconflictd,
-/// Detect conflicts within a vector of packed 64-bit integers.
-Vpconflictq,
-/// Count the number of leading zero bits of packed dword elements.
-Vplzcntd,
-/// Count the number of leading zero bits of packed qword elements.
-Vplzcntq,
-/// Add two 8-bit opmasks.
-Kaddb,
-/// Add two 16-bit opmasks.
-Kaddw,
-/// Add two 32-bit opmasks.
-Kaddd,
-/// Add two 64-bit opmasks.
-Kaddq,
-/// Logical AND two 8-bit opmasks.
-Kandb,
-/// Logical AND two 16-bit opmasks.
-Kandw,
-/// Logical AND two 32-bit opmasks.
-Kandd,
-/// Logical AND two 64-bit opmasks.
-Kandq,
-/// Logical AND NOT two 8-bit opmasks.
-Kandnb,
-/// Logical AND NOT two 16-bit opmasks.
-Kandnw,
-/// Logical AND NOT two 32-bit opmasks.
-Kandnd,
-/// Logical AND NOT two 64-bit opmasks.
-Kandnq,
-/// Move from or move to opmask register of 8-bit data.
-Kmovb,
-/// Move from or move to opmask register of 16-bit data.
-Kmovw,
-/// Move from or move to opmask register of 32-bit data.
-Kmovd,
-/// Move from or move to opmask register of 64-bit data.
-Kmovq,
-/// Bitwise NOT of two 8-bit opmasks.
-Knotb,
-/// Bitwise NOT of two 16-bit opmasks.
-Knotw,
-/// Bitwise NOT of two 32-bit opmasks.
-Knotd,
-/// Bitwise NOT of two 64-bit opmasks.
-Knotq,
-/// Logical OR two 8-bit opmasks.
-Korb,
-/// Logical OR two 16-bit opmasks.
-Korw,
-/// Logical OR two 32-bit opmasks.
-Kord,
-/// Logical OR two 64-bit opmasks.
-Korq,
-/// Update EFLAGS according to the result of bitwise OR of two 8-bit opmasks.
-Kortestb,
-/// Update EFLAGS according to the result of bitwise OR of two 16-bit opmasks.
-Kortestw,
-/// Update EFLAGS according to the result of bitwise OR of two 32-bit opmasks.
-Kortestd,
-/// Update EFLAGS according to the result of bitwise OR of two 64-bit opmasks.
-Kortestq,
-/// Shift left 8-bit opmask by specified count.
-Kshiftlb,
-/// Shift left 16-bit opmask by specified count.
-Kshiftlw,
-/// Shift left 32-bit opmask by specified count.
-Kshiftld,
-/// Shift left 64-bit opmask by specified count.
-Kshiftlq,
-/// Shift right 8-bit opmask by specified count.
-Kshiftrb,
-/// Shift right 16-bit opmask by specified count.
-Kshiftrw,
-/// Shift right 32-bit opmask by specified count.
-Kshiftrd,
-/// Shift right 64-bit opmask by specified count.
-Kshiftrq,
-/// Update EFLAGS according to the result of bitwise TEST of two 8-bit opmasks.
-Ktestb,
-/// Update EFLAGS according to the result of bitwise TEST of two 16-bit opmasks.
-Ktestw,
-/// Update EFLAGS according to the result of bitwise TEST of two 32-bit opmasks.
-Ktestd,
-/// Update EFLAGS according to the result of bitwise TEST of two 64-bit opmasks.
-Ktestq,
-/// Unpack and interleave two 8-bit opmasks into 16-bit mask.
-Kunpckbw,
-/// Unpack and interleave two 16-bit opmasks into 32-bit mask.
-Kunpckwd,
-/// Unpack and interleave two 32-bit opmasks into 64-bit mask.
-Kunpckdq,
-/// Bitwise logical XNOR of two 8-bit opmasks.
-Kxnorb,
-/// Bitwise logical XNOR of two 16-bit opmasks.
-Kxnorw,
-/// Bitwise logical XNOR of two 32-bit opmasks.
-Kxnord,
-/// Bitwise logical XNOR of two 64-bit opmasks.
-Kxnorq,
-/// Logical XOR of two 8-bit opmasks.
-Kxorb,
-/// Logical XOR of two 16-bit opmasks.
-Kxorw,
-/// Logical XOR of two 32-bit opmasks.
-Kxord,
-/// Logical XOR of two 64-bit opmasks.
-Kxorq,
-/// Compute approximate base-2 exponential of packed DP FP elements of a vector.
-Vexp2pd,
-/// Compute approximate base-2 exponential of packed SP FP elements of a vector.
-Vexp2ps,
-/// Compute approximate base-2 exponential of the low DP FP element of a vector.
-Vexp2sd,
-/// Compute approximate base-2 exponential of the low SP FP element of a vector.
-Vexp2ss,
-/// Compute approximate reciprocals to 28 bits of packed DP FP elements of a vector.
-Vrcp28pd,
-/// Compute approximate reciprocals to 28 bits of packed SP FP elements of a vector.
-Vrcp28ps,
-/// Compute the approximate reciprocal to 28 bits of the low DP FP element of a vector.
-Vrcp28sd,
-/// Compute the approximate reciprocal to 28 bits of the low SP FP element of a vector.
-Vrcp28ss,
-/// Compute approximate reciprocals of square roots to 28 bits of packed DP FP elements of a vector.
-Vrsqrt28pd,
-/// Compute approximate reciprocals of square roots to 28 bits of packed SP FP elements of a vector.
-Vrsqrt28ps,
-/// Compute the approximate reciprocal of square root to 28 bits of the low DP FP element of a vector.
-Vrsqrt28sd,
-/// Compute the approximate reciprocal of square root to 28 bits of the low SP FP element of a vector.
-Vrsqrt28ss,
-/// Sparse prefetch of packed DP FP vector with T0 hint using dword indices.
-Vgatherpf0dpd,
-/// Sparse prefetch of packed SP FP vector with T0 hint using dword indices.
-Vgatherpf0dps,
-/// Sparse prefetch of packed DP FP vector with T0 hint using qword indices.
-Vgatherpf0qpd,
-/// Sparse prefetch of packed SP FP vector with T0 hint using qword indices.
-Vgatherpf0qps,
-/// Sparse prefetch of packed DP FP vector with T1 hint using dword indices.
-Vgatherpf1dpd,
-/// Sparse prefetch of packed SP FP vector with T1 hint using dword indices.
-Vgatherpf1dps,
-/// Sparse prefetch of packed DP FP vector with T1 hint using qword indices.
-Vgatherpf1qpd,
-/// Sparse prefetch of packed SP FP vector with T1 hint using qword indices.
-Vgatherpf1qps,
-/// Sparse prefetch of packed DP FP vector with T0 hint to write using dword indices.
-Vscatterpf0dpd,
-/// Sparse prefetch of packed SP FP vector with T0 hint to write using dword indices.
-Vscatterpf0dps,
-/// Sparse prefetch of packed DP FP vector with T0 hint to write using qword indices.
-Vscatterpf0qpd,
-/// Sparse prefetch of packed SP FP vector with T0 hint to write using qword indices.
-Vscatterpf0qps,
-/// Sparse prefetch of packed DP FP vector with T1 hint to write using dword indices.
-Vscatterpf1dpd,
-/// Sparse prefetch of packed SP FP vector with T1 hint to write using dword indices.
-Vscatterpf1dps,
-/// Sparse prefetch of packed DP FP vector with T1 hint to write using qword indices.
-Vscatterpf1qpd,
-/// Sparse prefetch of packed SP FP vector with T1 hint to write using qword indices.
-Vscatterpf1qps,
-/// Clear AC Flag in EFLAGS register.
-Clac,
-/// Set AC Flag in EFLAGS register.
-Stac,
-/// Load global descriptor table (GDT) register.
-Lgdt,
-/// Store global descriptor table (GDT) register.
-Sgdt,
-/// Load local descriptor table (LDT) register.
-Lldt,
-/// Store local descriptor table (LDT) register.
-Sldt,
-/// Load task register.
-Ltr,
-/// Store task register.
-Str,
-/// Load interrupt descriptor table (IDT) register.
-Lidt,
-/// Store interrupt descriptor table (IDT) register.
-Sidt,
-/// Load machine status word.
-Lmsw,
-/// Store machine status word.
-Smsw,
-/// Clear the task-switched flag.
-Clts,
-/// Adjust requested privilege level.
-Arpl,
-/// Load access rights.
-Lar,
-/// Load segment limit.
-Lsl,
-/// Verify segment for reading
-Verr,
-/// Verify segment for writing.
-Verw,
-/// Invalidate cache, no writeback.
-Invd,
-/// Invalidate cache, with writeback.
-Wbinvd,
-/// Invalidate TLB Entry.
-Invlpg,
-/// Invalidate Process-Context Identifier.
-Invpcid,
-/// (prefix) Perform atomic access to memory (can be applied to a number of general purpose instructions that provide memory source/destination access).
-Lock,
-/// Halt processor.
-Hlt,
-/// Return from system management mode (SMM).
-Rsm,
-/// Read model-specific register.
-Rdmsr,
-/// Write model-specific register.
-Wrmsr,
-/// Read performance monitoring counters.
-Rdpmc,
-/// Read time stamp counter.
-Rdtsc,
-/// Read time stamp counter and processor ID.
-Rdtscp,
-/// Fast System Call, transfers to a flat protected mode kernel at CPL = 0.
-Sysenter,
-/// Fast System Call, transfers to a flat protected mode kernel at CPL = 3.
-Sysexit,
-/// Save processor supervisor-mode extended states to memory.
-Xsaves,
-/// Restore processor supervisor-mode extended states from memory.
-Xrstors,
-/// Reads the state of an extended control register.
-Xgetbv,
-/// Writes the state of an extended control register.
-Xsetbv,
-/// Reads from FS base address at any privilege level.
-Rdfsbase,
-/// Reads from GS base address at any privilege level.
-Rdgsbase,
-/// Writes to FS base address at any privilege level.
-Wrfsbase,
-/// Writes to GS base address at any privilege level.
-Wrgsbase,
-/// Convert doubleword to quadword.
-Cdqe,
-/// Compare string operands.
-Cmpsq,
-/// Compare RDX:RAX with m128.
-Cmpxchg16b,
-/// Load qword at address (R)SI into RAX.
-Lodsq,
-/// Move qword from address (R)SI to (R)DI.
-Movsq,
-/// Store RAX at address RDI.
-Stosq,
-/// Exchanges current GS base register value with value in MSR address C0000102H.
-Swapgs,
-/// Fast call to privilege level 0 system procedures.
-Syscall,
-/// Return from fast systemcall.
-Sysret,
-/// Takes a single 64-bit source operand in memory. It makes the referenced VMCS active and current.
-Vmptrld,
-/// Takes a single 64-bit destination operand that is in memory. Current-VMCS pointer is stored into the destination operand.
-Vmptrst,
-/// Takes a single 64-bit operand in memory. The instruction sets the launch state of the VMCS referenced by the operand to “clear”, renders that VMCS inactive, and ensures that data for the VMCS have been written to the VMCS-data area in the referenced VMCS region.
-Vmclear,
-/// Reads a component from the VMCS (the encoding of that field is given in a register operand) and stores it into a destination operand.
-Vmread,
-/// Writes a component to the VMCS (the encoding of that field is given in a register operand) from a source operand.
-Vmwrite,
-/// Launches a virtual machine managed by the VMCS. A VM entry occurs, transferring control to the VM.
-Vmlaunch,
-/// Resumes a virtual machine managed by the VMCS. A VM entry occurs, transferring control to the VM.
-Vmresume,
-/// Causes the processor to leave VMX operation.
-Vmxoff,
-/// Takes a single 64-bit source operand in memory. It causes a logical processor to enter VMX root operation and to use the memory referenced by the operand to support VMX operation.
-Vmxon,
-/// Invalidate cached Extended Page Table (EPT) mappings in the processor to synchronize address translation in virtual machines with memory-resident EPT pages.
-Invept,
-/// Invalidate cached mappings of address translation based on the Virtual Processor ID (VPID).
-Invvpid,
-/// Allows a guest in VMX non-root operation to call the VMM for service. A VM exit occurs, transferring control to the VMM.
-Vmcall,
-/// This instruction allows software in VMX non-root operation to invoke a VM function, which is processor functionality enabled and configured by software in VMX root operation. No VM , /// exit occurs.
-Vmfunc,
-/// Returns the available leaf functions of the GETSEC instruction.
-GetsecCapabilities,
-/// Loads an authenticated code chipset module and enters authenticated code execution mode.
-GetsecEnteraccs,
-/// Exits authenticated code execution mode.
-GetsecExitac,
-/// Establishes a Measured Launched Environment (MLE) which has its dynamic root of trust anchored to a chipset supporting Intel Trusted Execution Technology.
-GetsecSenter,
-/// Exits the MLE.
-GetsecSexit,
-/// Returns SMX related parameter information.
-GetsecParameters,
-/// SMX mode control.
-GetsecSmcrtl,
-/// Wakes up sleeping logical processors inside an MLE.
-GetsecWakeup,
-/// Create a LowerBound and a UpperBound in a register.
-Bndmk,
-/// Check the address of a memory reference against a LowerBound.
-Bndcl,
-/// Check the address of a memory reference against an UpperBound in 1’s compliment form.
-Bndcu,
-/// Check the address of a memory reference against an UpperBound not in 1’s compliment form.
-Bndcn,
-/// Copy or load from memory of the LowerBound and UpperBound to a register.
-Bndmov,
-/// Load bounds using address translation.
-Bndldx,
-/// Store bounds using address translation.
-Bndstx,
-/// Clear busy bit in a supervisor shadow stack token.
-Clrssbsy,
-/// Increment the shadow stack pointer (SSP).
-Incssp,
-/// Add a page
-EnclsEadd,
-/// Block an EPC page
-EnclsEblock,
-/// Create an enclave
-EnclsEcreate,
-/// Read data by debugger
-EnclsEdbgrd,
-/// Write data by debugger
-EnclsEdbgwr,
-/// Extend EPC page measurement
-EnclsEextend,
-/// Initialize an enclave
-EnclsEinit,
-/// Load an EPC page as blocked
-EnclsEldb,
-/// Load an EPC page as unblocked
-EnclsEldu,
-/// Add version array
-EnclsEpa,
-/// Remove a page from EPC
-EnclsEremove,
-/// Activate EBLOCK checks
-EnclsEtrack,
-/// Write back/invalidate an EPC page
-EnclsEwb,
-/// Enter an Enclave
-EncluEenter,
-/// Exit an Enclave
-EncluEexit,
-/// Create a cryptographic key
-EncluEgetkey,
-/// Create a cryptographic report
-EncluEreport,
-/// Re-enter an Enclave
-EncluEresume,
-/// Read shadow stack point (SSP).
-Rdssp,
-/// Restore a shadow stack pointer (SSP).
-Rstorssp,
-/// Save previous shadow stack pointer (SSP).
-Saveprevssp,
-/// Set busy bit in a supervisor shadow stack token.
-Setssbsy,
-/// Write to a shadow stack.
-Wrss,
-/// Write to a user mode shadow stack.
-Wruss,
-/// Terminate an Indirect Branch in 32-bit and Compatibility Mode.
-Endbr32,
-/// Terminate an Indirect Branch in 64-bit Mode.
-Endbr64,
-*/
-=======
     ///
     /// ### Other Exceptions
     /// See Table 2-19, “Type 2 Class Exception Conditions.”
@@ -3993,5 +1470,4 @@
     /// DEST[255:192] := SRC1[255:192] + SRC2[255:192]
     /// ```
     Addsubpd,
-}
->>>>>>> e4701846
+}